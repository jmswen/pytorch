#include <torch/csrc/jit/passes/quantization/insert_quant_dequant.h>
#include <c10/core/QScheme.h>
#include <torch/csrc/jit/ir/subgraph_matcher.h>
#include <torch/csrc/jit/jit_log.h>
#include <torch/csrc/jit/passes/constant_propagation.h>
#include <torch/csrc/jit/passes/graph_rewrite_helper.h>
#include <torch/csrc/jit/passes/inliner.h>
#include <torch/csrc/jit/passes/quantization/helper.h>
#include <torch/csrc/jit/passes/subgraph_rewrite.h>

#include <stack>

namespace torch {
namespace jit {

namespace {
using graph_rewrite_helper::getFuncName;
using graph_rewrite_helper::getValue;
using graph_rewrite_helper::PatternInfo;

// dynamic quantization ops for activation: choose_qparams, quant, dequant
using DynamicQuantOps = std::tuple<Node*, Node*, Node*>;

c10::QScheme toAffine(c10::QScheme qscheme) {
  switch (qscheme) {
    case c10::kPerTensorAffine:
    case c10::kPerTensorSymmetric:
      return c10::kPerTensorAffine;
    case c10::kPerChannelAffine:
    case c10::kPerChannelSymmetric:
      return c10::kPerChannelAffine;
    default:
      return qscheme;
  }
}

bool isPerChannel(at::QScheme qscheme) {
  return qscheme == c10::kPerChannelAffine ||
      qscheme == c10::kPerChannelSymmetric;
}

// Go through the CallMethod graph to check if the value is Weight.
bool isWeight(Module& module, Value* v) {
  if (isWeight(v)) {
    return true;
  }
  c10::optional<bool> result;
  auto* self = v->owningGraph()->inputs()[0];
  for (const Use& u : v->uses()) {
    Node* n = u.user;
    if (n->kind() == prim::CallMethod) {
      auto m = getInvokedModule(module, n, self);
      auto g = m.get_method(n->s(attr::name)).graph();
      auto call_method_result = isWeight(m, g->inputs()[u.offset]);
      if (result.has_value()) {
        // Check to make sure all the CallMethods in the graph produce the same
        // output.
        TORCH_CHECK(
            call_method_result == result.value(),
            "Expected all CallMethods to use either weight "
            "or non-weight value.",
            v->debugName());
      } else {
        result = call_method_result;
      }
    }
  }
  return result.has_value() ? result.value() : false;
}

Node* insertChooseQParams(Graph* graph, Value* original_val) {
  std::string choose_qparams_func = "_choose_qparams_per_tensor";
  auto reduce_range = graph->insertConstant(false);
  // choose_qparams_per_tensor has 2 outputs, (scale, zero_point).
  Node* choose_qparams = graph->create(
      at::Symbol::aten(choose_qparams_func),
      {original_val, reduce_range},
      /* num_outputs = */ 2);
  choose_qparams->output(0)->setDebugName(original_val->debugName() + ".scale");
  choose_qparams->output(0)->setType(FloatType::get());
  choose_qparams->output(1)->setDebugName(
      original_val->debugName() + ".zero_point");
  choose_qparams->output(1)->setType(IntType::get());
  graph->insertNode(choose_qparams);
  return choose_qparams;
}

Node* insertQuant(
    Graph* graph,
    const std::vector<Value*>& inputs,
    NodeKind quant_kind,
    const std::string& debugName) {
  Node* quant = graph->create(quant_kind, inputs);
  quant->output()->setDebugName(debugName);
  graph->insertNode(quant);
  return quant;
}

Node* insertDeQuant(
    Graph* graph,
    Value* quantized_val,
    Value* original_val,
    size_t id = 0) {
  Node* dequant = graph->create(Symbol::aten("dequantize"), {quantized_val});
  dequant->output()
      ->setDebugName(
          original_val->debugName() + ".dequant." + c10::guts::to_string(id))
      ->setType(original_val->type());
  graph->insertNode(dequant);
  return dequant;
}

void insertDeQuantForAllUse(
    Graph* graph,
    Value* quantized_val,
    Value* original_val) {
  // copy uses to vector since value->uses() is a reference
  // and changing the graph will also change the uses() list
  const std::vector<Use> uses = original_val->uses();
  for (size_t i = 0; i < uses.size(); ++i) {
    auto* user = uses[i].user;
    // Insert dequantize node right before use node, because
    // we want to make sure use node and dequantize node reside
    // in the same block so that quant fusion can happen
    WithInsertPoint ins(user);
    Node* dequant = insertDeQuant(graph, quantized_val, original_val, i);
    user->replaceInput(uses[i].offset, dequant->output());
  }
}

Node* insertQParam(
    Graph* graph,
    Value* quantized_input,
    NodeKind node_kind,
    const TypePtr& output_type,
    const std::string& param_name) {
  Node* qparam = graph->create(node_kind, {quantized_input});
  qparam->output()
      ->setDebugName(quantized_input->debugName() + "." + param_name)
      ->setType(output_type);
  graph->insertNode(qparam);
  return qparam;
}

DynamicQuantOps insertChooseQParamQuantDequant(
    Graph* graph,
    Value* original_val,
    Value* dtype,
    NodeKind quant_kind) {
  Node* choose_qparams = insertChooseQParams(graph, original_val);
  std::vector<Value*> quant_inputs = {original_val};
  for (auto& out : choose_qparams->outputs()) {
    quant_inputs.push_back(out);
  }
  quant_inputs.push_back(dtype);
  Node* quant = insertQuant(
      graph, quant_inputs, quant_kind, original_val->debugName() + ".quant");
  Node* dequant = insertDeQuant(graph, quant->output(), original_val);
  return std::make_tuple(choose_qparams, quant, dequant);
}

void insertQuantizationOps(
    Module& module,
    Value* self,
    Node* observer,
    bool is_per_channel,
    const std::vector<std::string>& qparam_names,
    bool is_dynamic = false) {
  Graph* g = observer->owningGraph();
  // Observer output
  Value* observer_out = observer->output();
  // Inserting before insert point
  WithInsertPoint ins(observer_out->node()->next());

  std::string quantize_func;
  if (is_per_channel) {
    quantize_func = "quantize_per_channel";
  } else {
    quantize_func = "quantize_per_tensor";
  }
  Value* original_val = observer->input(1);
  Node *quant, *choose_qparams, *dequant;
  if (is_dynamic && !isWeight(module, observer_out)) {
    Value* dtype = g->insertGetAttr(self, qparam_names.back());
    std::tie(choose_qparams, quant, dequant) = insertChooseQParamQuantDequant(
        g, observer_out, dtype, at::Symbol::aten(quantize_func));
  } else {
    std::vector<Value*> inputs = {observer_out};
    // Insert GetAttr nodes for quantization parameters
    for (const auto& qparam_name : qparam_names) {
      inputs.push_back(g->insertGetAttr(self, qparam_name));
    }
    quant = insertQuant(
        g,
        inputs,
        at::Symbol::aten(quantize_func),
        original_val->debugName() + ".quant");
    dequant = insertDeQuant(g, quant->output(), original_val);
  }
  observer_out->replaceAllUsesWith(original_val);
  std::vector<Use> uses = original_val->uses();
  // TODO: use replaceAllUsesAfterNodeWith?
  for (const auto& use : uses) {
    auto* user = use.user;
    if (user != quant && user != observer && user != choose_qparams) {
      user->replaceInputWith(original_val, dequant->output());
    }
  }
}

// find the observer for Value `v` and return the name of the observer
c10::optional<std::string> findObserverName(Value* v) {
  // Note that here we just check for the name of observer, but the ideally
  // we should be comparing the type of observer, this is a temporary
  // work around until data only clone of module.clone is supported.
  Node* n = v->node();
  if (n->kind() == prim::CallMethod && n->s(attr::name) == "forward") {
    auto module_instance = n->inputs().at(0);
    if (module_instance->node()->kind() == prim::GetAttr &&
        module_instance->node()->s(attr::name).find("_observer_") !=
            std::string::npos) {
      return module_instance->node()->s(attr::name);
    }
  }
  return c10::nullopt;
}

void ReplicateChooseQParamsQuantDequant(std::shared_ptr<Graph>& graph) {
  const PatternInfo& dynamic_quant_pattern = PatternInfo::parse_from_str(R"(
    graph(%a, %reduce_range, %a_dtype):
        %a_scale : float, %a_zero_point : int = aten::_choose_qparams_per_tensor(%a, %reduce_range)
        %a_quant = aten::quantize_per_tensor(%a, %a_scale, %a_zero_point, %a_dtype)
        %a_dequant = aten::dequantize(%a_quant)
        return (%a_dequant) )");
  const Graph& dynamic_quant_graph = *dynamic_quant_pattern.pattern_graph;

  const auto& matches = findPatternMatches(dynamic_quant_graph, *graph);
  if (matches.size() == 0) {
    return;
  }

  const auto& vmap = dynamic_quant_pattern.vmap;
  Value* dequant_val = vmap.at("a_dequant");
  Node* pattern_dequant = dequant_val->node();
  Value* quant_val = vmap.at("a_quant");
  Node* pattern_quant = quant_val->node();
  Value* choose_qparam_val = vmap.at("a_scale");
  Node* pattern_choose_qparam = choose_qparam_val->node();

  std::vector<DynamicQuantOps> nodes_to_rewrite;
  std::vector<Node*> choose_qparam_nodes_to_rewrite;
  for (const Match& match : matches) {
    Node* matched_dequantize = match.nodes_map.at(pattern_dequant);
    Node* matched_quantize = match.nodes_map.at(pattern_quant);
    Node* matched_choose_qparam = match.nodes_map.at(pattern_choose_qparam);
    if (matched_dequantize->output()->uses().size() > 1) {
      nodes_to_rewrite.emplace_back(std::make_tuple(
          matched_choose_qparam, matched_quantize, matched_dequantize));
    }
  }
  for (const auto nodes : nodes_to_rewrite) {
    auto quant_node = std::get<1>(nodes);
    auto dequant_node = std::get<2>(nodes);
    // get input of quantize call.
    Value* original_val = quant_node->inputs()[0];
    Value* dequant_out = dequant_node->output();
    Value* dtype = quant_node->inputs()[3];
    std::vector<Use> uses = dequant_out->uses();
    for (const Use& use : uses) {
      auto* user = use.user;
      WithInsertPoint ins(user);
      auto quant_ops = insertChooseQParamQuantDequant(
          graph.get(), original_val, dtype, quant_node->kind());
      user->replaceInputWith(dequant_out, std::get<2>(quant_ops)->output());
    }
  }
  Node *choose_qparams, *quant, *dequant;
  for (const auto& n : nodes_to_rewrite) {
    std::tie(choose_qparams, quant, dequant) = n;
    dequant->removeAllInputs();
    quant->removeAllInputs();
    choose_qparams->removeAllInputs();
  }
  for (const auto& n : nodes_to_rewrite) {
    std::tie(choose_qparams, quant, dequant) = n;
    dequant->destroy();
    quant->destroy();
    choose_qparams->destroy();
  }
}

void RemoveRedundantDequantize(std::shared_ptr<Graph>& graph) {
  const std::string dequantize = R"(
    graph(%a_quant):
        %a_dequant = aten::dequantize(%a_quant)
        return (%a_dequant) )";
  const std::string dequantize_replacement = R"(
    graph(%a):
        return (%a) )";
  auto filter = [&](const Match& match,
                    const std::unordered_map<std::string, Value*>& vmap) {
    const auto& match_vmap = match.values_map;
    auto dequant_node = match_vmap.at(vmap.at("a_dequant"))->node();
    Value* dequant_out = dequant_node->output();
    TORCH_CHECK(
        dequant_out->uses().size() == 1,
        "Expect dequant output to have single use");
    Node* user = dequant_out->uses()[0].user;
    return isTensorInfoNode(user);
  };
  SubgraphRewriter rewriter;
  rewriter.RegisterRewritePattern(dequantize, dequantize_replacement);
  rewriter.runOnGraph(graph, filter);
}

void RemoveRedundantQuantizationOps(std::shared_ptr<Graph>& graph) {
  const std::string dynamic_quant_ops = R"(
    graph(%a, %reduce_range, %a_dtype):
        %a_scale : float, %a_zero_point : int = aten::_choose_qparams_per_tensor(%a, %reduce_range)
        %a_quant = aten::quantize_per_tensor(%a, %a_scale, %a_zero_point, %a_dtype)
        %a_dequant = aten::dequantize(%a_quant)
        return (%a_dequant) )";
  const std::string dynamic_quant_replacement = R"(
    graph(%a, %reduce_range, %a_dtype):
        return (%a) )";
  auto filter = [&](const Match& match,
                    const std::unordered_map<std::string, Value*>& vmap) {
    const auto& match_vmap = match.values_map;
    auto dequant_node = match_vmap.at(vmap.at("a_dequant"))->node();
    Value* dequant_out = dequant_node->output();
    TORCH_CHECK(
        dequant_out->uses().size() == 1,
        "Expect dequant output to have single use");
    Node* user = dequant_out->uses()[0].user;
    return !nodeQuantizable(user, /* is_dynamic */ true);
  };
  SubgraphRewriter rewriter;
  rewriter.RegisterRewritePattern(dynamic_quant_ops, dynamic_quant_replacement);
  rewriter.runOnGraph(graph, filter);
}

void checkCalculateQParamsResult(const IValue& qparams) {
  TORCH_CHECK(
      qparams.isTuple(),
      "`calculate_qparams` function is expected to return a "
      "Tuple, but got:",
      qparams.tagKind());
  auto tp = qparams.toTuple();
  TORCH_CHECK(
      tp->elements().size() == 2,
      "`calculate_qparams` function is expected to return a "
      "Tuple of size 2, got Tuple of size ",
      tp->elements().size());
  // Expect first two elements of the tuple to be Tensor
  for (size_t i = 0; i < 2; ++i) {
    TORCH_CHECK(
        tp->elements()[i].isTensor(),
        "Element of Tuple is expected to be Tensor, but element ",
        i,
        " has type: ",
        tp->elements()[i].tagKind());
  }
}

class InsertQuantDeQuantHelper {
 public:
  void run(Module& module, const std::string& method_name);

  void setDynamicFlag(bool is_dynamic) {
    is_dynamic_ = is_dynamic;
  }
  // Cleanup observer nodes from graph and observer modules
  // from module object and ClassType
  void cleanup(Module& module);

  // In order to propagate quantization ops through the ops that doesn't
  // require observation, we'll first inline the graph, and call the
  // PropgateQuantizationOps pass
  void propagateQuantizationOps(Module& module);

 private:
  ModuleMethodVector getInvokedMethods(
      Module& module,
      const std::string& method_name);

  // Get quantization parameter map of the given Value in Graph
  // by searching for observer module of the value and extract the
  // quantization parameters from the observer module
  std::tuple<c10::QScheme, QParamVector> getQSchemeAndQParamVector(
      script::Module& module,
      Node* n);
  void checkQScheme(Graph* g, c10::QScheme qscheme) {
    if (qscheme_for_graph_.count(g)) {
      TORCH_CHECK(
          qscheme_for_graph_.at(g) == qscheme ||

              "Quantizing same graph with different types of "
              "QSchemes is not supported.\n",
          " Expecting:",
          c10::toString(qscheme_for_graph_.at(g)),
          " Got:",
          c10::toString(qscheme));
    } else {
      qscheme_for_graph_[g] = toAffine(qscheme);
    }
  }

  void collectObserverNodesAndValueToQuantize(Module& module, Value*);
  void cleanup(Module& module, Graph* g);
  void quantizeTensors(Module& module, Graph* g, Value* self);

  std::unordered_map<Graph*, std::vector<std::string>>
      observer_modules_to_remove_;
  // We only remove observer module attributes from type in the
  // first encounter of the graph, after that since the attributes
  // is already removed from the ClassType, we'll use the list of slot index to
  // replay this removal
  std::unordered_map<Graph*, std::vector<int>> removed_observer_slots_;
  std::unordered_map<Graph*, std::vector<Node*>> nodes_to_destroy_;
  // Map from Graph to observer node, we can use observer node to
  // get the information of original value that's been observed and
  // the quantization parameters
  std::unordered_map<Graph*, std::vector<Node*>> observer_nodes_for_graph_;
  // A map from qparam name (e.g. _scale) to the attribute name in
  // the module(e.g. weight_scale_0)
  std::unordered_map<Node*, std::unordered_map<std::string, std::string>>
      qparam_name_map_for_node_;
  // Record qscheme for every graph, this is for checking
  // each graph is only quantized with one type of QScheme
  std::unordered_map<Graph*, c10::QScheme> qscheme_for_graph_;

  bool is_dynamic_ = false;
};

void InsertQuantDeQuantHelper::collectObserverNodesAndValueToQuantize(
    Module& module,
    Value* v) {
  auto* g = v->owningGraph();
  auto observer_name = findObserverName(v);
  if (!observer_name) {
    return;
  }
  observer_modules_to_remove_[g].push_back(observer_name.value());

  Node* observer = v->node();
  TORCH_INTERNAL_ASSERT(
      observer->kind() == prim::CallMethod &&
      observer->s(attr::name) == "forward" &&
      observer->inputs()[0]->node()->kind() == prim::GetAttr &&
      observer->inputs()[0]->node()->s(attr::name) == observer_name);

  // Observer forward call node
  nodes_to_destroy_[g].push_back(observer);
  // GetAttr node for observer module
  nodes_to_destroy_[g].push_back(observer->inputs()[0]->node());
  observer_nodes_for_graph_[g].push_back(observer);
}

void InsertQuantDeQuantHelper::cleanup(Module& module) {
  for (auto& method : module.get_methods()) {
    cleanup(module, method.graph().get());
  }
  for (Module m : module.children()) {
    cleanup(m);
  }
}

void InsertQuantDeQuantHelper::cleanup(Module& module, Graph* g) {
  GRAPH_DUMP("Before Remove Observers:", g);
  if (nodes_to_destroy_.count(g)) {
    for (auto& n : nodes_to_destroy_.at(g)) {
      n->removeAllInputs();
    }
    for (auto& n : nodes_to_destroy_.at(g)) {
      n->destroy();
    }
    nodes_to_destroy_.at(g).clear();
  }

  // 1. If we have seen this graph before, this means the observer
  // attributes has been removed from the type(see step 2) but the slot
  // index of these attributes are kept in the list, we'll replay the observer
  // slots removal using these slot indexes
  if (removed_observer_slots_.count(g)) {
    for (auto slot : removed_observer_slots_.at(g)) {
      module._ivalue()->unsafeRemoveSlot(slot);
    }
  }

  // 2. Remove observer modules from last one to first one in order to
  // reduce the time complexity, assuming all the observer modules
  // are added after the existing modules, we'll have complexity of
  // O(N) where N is number of observer modules with this optimization
  if (observer_modules_to_remove_.count(g)) {
    auto& observers = observer_modules_to_remove_.at(g);
    for (int64_t i = observers.size() - 1; i >= 0; --i) {
      auto observer_name = observers[i];
      GRAPH_DEBUG("Trying to remove: ", observer_name);
      if (module.type()->hasAttribute(observer_name)) {
        // We record the slot index here in order to replay the
        // slot removal in other objects that's sharing the ClassType
        // since we're going to remove attribute in the ClassType here
        removed_observer_slots_[g].push_back(
            module.type()->getAttributeSlot(observer_name));
        module._ivalue()->unsafeRemoveAttr(observer_name);
        module.type()->unsafeRemoveAttribute(observer_name);
      }
    }
    observers.clear();
  }
  GRAPH_DUMP("After remove observers :", g);
}

void InsertQuantDeQuantHelper::quantizeTensors(
    Module& module,
    Graph* g,
    Value* self) {
  if (!observer_nodes_for_graph_.count(g)) {
    return;
  }
  for (auto* n : observer_nodes_for_graph_.at(g)) {
    auto* original_value = n->input(1);
    auto tp = getQSchemeAndQParamVector(module, n);
    auto qscheme = std::get<0>(tp);
    auto qparam_map = std::get<1>(tp);
    checkQScheme(g, qscheme);
    std::vector<std::string> qparam_names;
    for (auto& pr : qparam_map) {
      const auto& name = pr.first;
      const auto& qparam = pr.second;
      size_t uid = 0;
      auto qparam_name =
          original_value->debugName() + name + "_" + c10::to_string(uid++);
      while (module.hasattr(qparam_name)) {
        qparam_name =
            original_value->debugName() + name + "_" + c10::to_string(uid++);
      }
      qparam_name_map_for_node_[n][name] = qparam_name;
      module.register_attribute(qparam_name, qparam.type(), qparam);
      qparam_names.push_back(qparam_name);
    }
    insertQuantizationOps(
        module, self, n, isPerChannel(qscheme), qparam_names, is_dynamic_);
  }
}

std::tuple<c10::QScheme, QParamVector> InsertQuantDeQuantHelper::
    getQSchemeAndQParamVector(script::Module& module, Node* n) {
  // TODO: refactor findObserverName to take Node* as input
  Value* v = n->output();
  TORCH_INTERNAL_ASSERT(
      v->type()->isSubtypeOf(TensorType::get()),
      "Expected output of observer node to be Tensor");
  auto observer_name = findObserverName(v);
  TORCH_INTERNAL_ASSERT(
      observer_name,
      "getQSchemeAndParamMap expects the corresponding observer for ",
      v->debugName(),
      " exists.");
  auto observer_module = module.attr(observer_name.value()).toModule();
  auto calculate_qparams = observer_module.get_method("calculate_qparams");
  IValue result = calculate_qparams(std::vector<IValue>());
  checkCalculateQParamsResult(result);
  auto scalar_type = observer_module.attr("dtype");
  TORCH_CHECK(
      scalar_type.toScalarType() != at::ScalarType::Undefined,
      "dtype of observer can't be undefined");
  auto tp = result.toTuple();
  at::Tensor scale = tp->elements()[0].toTensor().to(at::kFloat);
  at::Tensor zero_point = tp->elements()[1].toTensor().to(at::kInt);
  // quantization parameters should appear in the same order as
  // the argument for quantize_per_tensor/quantize_per_channel function
  QParamVector qparams;
  auto qscheme = observer_module.attr("qscheme").toQScheme();
  if (isPerChannel(qscheme)) {
    auto axis = observer_module.attr("ch_axis");
    qparams.push_back(std::make_pair("_scale", scale));
    qparams.push_back(std::make_pair("_zero_point", zero_point));
    qparams.push_back(std::make_pair("_axis", axis.toInt()));
  } else {
    qparams.push_back(std::make_pair("_scale", scale.item<double>()));
    qparams.push_back(
        std::make_pair("_zero_point", zero_point.item<int64_t>()));
  }
  qparams.push_back(std::make_pair("_scalar_type", scalar_type));
  return std::make_tuple(qscheme, qparams);
}

ModuleMethodVector InsertQuantDeQuantHelper::getInvokedMethods(
    Module& module,
    const std::string& method_name) {
  auto graph = module.get_method(method_name).graph();

  ModuleMethodVector invoked_methods;
  std::stack<Block*> blocks_to_visit;
  blocks_to_visit.push(graph->block());
  while (!blocks_to_visit.empty()) {
    Block* b = blocks_to_visit.top();
    blocks_to_visit.pop();
    for (Node* n : b->nodes()) {
      if (n->kind() == prim::CallMethod) {
        auto module_instance = n->inputs()[0];
        auto module_method_name = n->s(attr::name);
        c10::optional<Module> m;
        // calling method on self
        if (module_instance == graph->inputs()[0]) {
          m = module;
        } else if (
            module_instance->node()->kind() == prim::GetAttr &&
            module_instance->node()->s(attr::name).find("_observer_") ==
                std::string::npos) {
          m = getInvokedModule(module, n, graph->inputs()[0]);
        }
        if (m) {
          invoked_methods.push_back({*m, module_method_name});
        }
      }

      for (Block* subblock : n->blocks()) {
        blocks_to_visit.push(subblock);
      }
    }
  }
  return invoked_methods;
}

void propagateQParams(
    Value* original_output,
    const std::vector<Value*>& inputs,
    const c10::optional<std::tuple<c10::QScheme, QParamVector>>& qparams_opt =
        c10::nullopt) {
  Node* n = original_output->node();
  Graph* graph = n->owningGraph();
  // for ops like average pool, we'll insert quant dequant after the op
  // We'll assume the tensor is a PerTensorAffine quantized Tensor for
  // now, and may generalize later if this becomes an issue
  TORCH_INTERNAL_ASSERT(
      inputs.size() == 1, "Expecting single input for the aten function");
  // input of the dequantize node
  Value* quantized_input = inputs[0]->node()->input(0);
  // insert ops after the general op
  WithInsertPoint ins(n->next());
  std::vector<Value*> quant_inputs;
  auto quant_kind = Symbol::aten("quantize_per_tensor");
  if (qparams_opt.has_value()) {
    quant_inputs = {original_output};
    auto qscheme = std::get<0>(*qparams_opt);
    auto qparams = std::get<1>(*qparams_opt);
    if (isPerChannel(qscheme)) {
      quant_kind = Symbol::aten("quantize_per_channel");
    }
    for (const auto& qparam : qparams) {
      Value* qparam_val = graph->insertConstant(qparam.second);
      qparam_val->setDebugName(quantized_input->debugName() + qparam.first);
      quant_inputs.push_back(qparam_val);
    }
  } else {
    // Only per tensor affine quantized tensor is supported in this case
    // get quantization parameters from previous quantized op
    Node* scale = insertQParam(
        graph,
        quantized_input,
        at::Symbol::aten("q_scale"),
        FloatType::get(),
        "q_scale");
    Node* zero_point = insertQParam(
        graph,
        quantized_input,
        at::Symbol::aten("q_zero_point"),
        IntType::get(),
        "q_zero_point");
    Node* dtype = insertQParam(
        graph, quantized_input, prim::dtype, IntType::get(), "dtype");
    quant_inputs = {original_output,
                    scale->output(),
                    zero_point->output(),
                    dtype->output()};
  }
  Node* quant = insertQuant(
      graph, quant_inputs, quant_kind, original_output->debugName() + ".quant");
  Value* quantized_output = quant->output();
  // replace uses of original output of the general op with quantized
  // output
  original_output->replaceAllUsesAfterNodeWith(quant, quantized_output);
  insertDeQuantForAllUse(graph, quantized_output, quantized_output);
}

<<<<<<< HEAD
void removeDequantizeFromInputs(const std::unordered_set<Value*> inputs) {
=======
void removeDequantizeFromInputs(const std::vector<Value*>& inputs) {
>>>>>>> b40d3281
  // Delete dequantize node, we have one dequantize
  // for each use of the value
  for (auto* dequantized_val : inputs) {
    auto* dequantize_node = dequantized_val->node();
    TORCH_INTERNAL_ASSERT(
        dequantized_val->uses().size() == 1,
        "Expect to have one dequantize node for each use");
    // Replace useses of dequantized_val with the input of
    // dequantize node
    dequantized_val->replaceAllUsesWith(dequantize_node->inputs()[0]);
    dequantize_node->removeAllInputs();
    dequantize_node->destroy();
  }
}

// Check if we need to propagate the quantization ops from input to
// output
c10::optional<std::vector<Value*>> getDequantizedInputs(Value* output) {
  auto inputs = getPassThroughInputs(output);
  if (inputs.size() > 0) {
    // note that we don't need to recursively check for prim::If
    // here because if all inputs of a prim::If is dequantized
    // the dequantize will be factored out before we get to this
    // point
    bool is_dequantized = true;
    for (auto* input : inputs) {
      is_dequantized &= input->node()->kind() == Symbol::aten("dequantize");
    }
    if (is_dequantized) {
      return inputs;
    }
  }
  return c10::nullopt;
}

void propagateQuantizationOps(Block* block) {
  for (Node* n : block->nodes()) {
    if (n->kind() == prim::If) {
      for (Block* subblock : n->blocks()) {
        propagateQuantizationOps(subblock);
      }
      if (n->outputs().size() == 0) {
        continue;
      }
      if (n->outputs().size() > 1) {
        // Factoring out dequantize for if blocks with multiple outputs
        // is not supported right now
        continue;
      }
    } else if (isSingleInputGeneralValueAtenFunction(n)) {
      for (auto* output : n->outputs()) {
        if (auto inputs = getDequantizedInputs(output)) {
          propagateQParams(output, *inputs);
        }
      }
    } else if (auto qparams_opt = getFixedQParams(n)) {
      for (auto* output : n->outputs()) {
        if (auto inputs = getDequantizedInputs(output)) {
          propagateQParams(output, *inputs, qparams_opt);
        }
      }
    } else {
      // For this category of ops, we need to
      // 1. check if we need to propagate dequantize op
      // 2. remove the dequantize ops from inputs
      // 3. insert dequantize for all outputs
      // to make sure it works for ops with multiple outputs
      // since removing dequantize from inputs is mutating the graph
      // and it will affect future checks for whether all the inputs
      // has been quantized or not(since currently we just check if
      // the value is produced by dequantize op to decide if the value
      // is quantized or not
      // list of dequantized input values
      std::unordered_set<Value*> dequantized_inputs;
      std::vector<Value*> outputs_to_dequantize;
      // 1. collect dequantized inputs and outputs we need to dequantize
      for (auto* output : n->outputs()) {
        if (auto inputs = getDequantizedInputs(output)) {
          std::copy(
              inputs->begin(),
              inputs->end(),
              std::inserter(dequantized_inputs, dequantized_inputs.end()));
          outputs_to_dequantize.push_back(output);
        }
      }
      // 2. remove the dequantize ops from inputs
      removeDequantizeFromInputs(dequantized_inputs);
      // 3. insert dequantize op for outpus
      for (auto* output : outputs_to_dequantize) {
        insertDeQuantForAllUse(output->owningGraph(), output, output);
      }
    }
  }
}

void InsertQuantDeQuantHelper::run(
    Module& module,
    const std::string& method_name) {
  for (auto& invoked_methods : getInvokedMethods(module, method_name)) {
    auto& invoked_module = std::get<0>(invoked_methods);
    const auto& invoked_method_name = std::get<1>(invoked_methods);
    run(invoked_module, invoked_method_name);
  }

  Method method = module.get_method(method_name);
  auto graph = method.graph();

  // We only need to register new parameters if the graph has
  // been quantized before
  // TODO: dedup this part with code in quantizeTensors
  if (observer_nodes_for_graph_.count(graph.get())) {
    for (auto* n : observer_nodes_for_graph_.at(graph.get())) {
      auto tp = getQSchemeAndQParamVector(module, n);
      checkQScheme(graph.get(), std::get<0>(tp));
      auto qparam_map = std::get<1>(tp);
      TORCH_INTERNAL_ASSERT(
          qparam_name_map_for_node_.count(n),
          "Expected to have a qparam_name_map for node:",
          *n);
      auto qparam_name_map = qparam_name_map_for_node_.at(n);
      for (auto& pr : qparam_map) {
        const auto& name = pr.first;
        const auto& qparam = pr.second;
        module._ivalue()->setAttr(qparam_name_map.at(name), qparam);
      }
    }
    return;
  }

  // prim::Param nodes do not belong to the graph. Hence the Insert
  // point is the beginning of graph node. This also safe guards against
  // observing a potentially mutated value due to some in-place operation
  std::vector<Value*> input_values;
  for (size_t idx = 1; idx < method.num_inputs(); ++idx) {
    auto& v = graph->inputs()[idx];
    if (v->type()->isSubtypeOf(TensorType::get())) {
      input_values.push_back(v);
    }
  }

  std::stack<Block*> blocks_to_visit;
  blocks_to_visit.push(graph->block());
  while (!blocks_to_visit.empty()) {
    Block* b = blocks_to_visit.top();
    blocks_to_visit.pop();
    for (auto it = b->nodes().begin(), end = b->nodes().end(); it != end;) {
      Node* n = *it++;
      for (Value* v : n->outputs()) {
        if (!v->type()->isSubtypeOf(TensorType::get())) {
          continue;
        }
        collectObserverNodesAndValueToQuantize(module, v);
      }

      for (Block* subblock : n->blocks()) {
        blocks_to_visit.push(subblock);
      }
    }
  }

  for (Value* v : input_values) {
    collectObserverNodesAndValueToQuantize(module, v);
  }
  GRAPH_DUMP("Before Quantize Tensors:", graph);
  Value* self = graph->inputs()[0];
  quantizeTensors(module, graph.get(), self);
  GRAPH_DUMP("After Quantize Tensors:", graph);
}

void InsertQuantDeQuantHelper::propagateQuantizationOps(Module& module) {
  SwapFunctionalLinear(module);
  auto graph = module.get_method("forward").graph();
  Inline(*graph);
  ConstantPropagation(graph);
  ReplicateChooseQParamsQuantDequant(graph);
  RemoveRedundantQuantizationOps(graph);
  ReplicateQuant(graph);
  ReplicateDeQuant(graph);
  RemoveRedundantDequantize(graph);
  PropagateQuantizationOps(graph);
}

} // namespace

void SwapFunctionalLinear(Module& module) {
  for (auto& method : module.get_methods()) {
    std::shared_ptr<Graph> g = method.graph();
    SwapFunctionalLinear(g);
  }
  for (Module m : module.children()) {
    SwapFunctionalLinear(m);
  }
}

void SwapFunctionalLinear(std::shared_ptr<Graph>& graph) {
  std::string functional_linear = R"(
graph(%linear, %input, %weight, %bias):
  %r = prim::CallFunction(%linear, %input, %weight, %bias)
  return (%r) )";
  std::string aten_linear = R"(
graph(%linear, %input, %weight, %bias):
  %r = aten::linear(%input, %weight, %bias)
  return (%r) )";
  auto filter = [](const Match& match,
                   const std::unordered_map<std::string, Value*>& vmap) {
    const auto& match_vmap = match.values_map;
    auto linear = getValue("linear", match_vmap, vmap);
    auto func_name = getFuncName(linear);
    return func_name == "linear";
  };
  SubgraphRewriter rewriter;
  rewriter.RegisterRewritePattern(functional_linear, aten_linear);
  // TODO: runOnGraph takes const ref?
  rewriter.runOnGraph(graph, filter);
}

void ReplicateQuant(std::shared_ptr<Graph>& graph) {
  std::stack<Block*> blocks_to_visit;
  std::vector<Node*> quant_nodes_to_rewrite;
  blocks_to_visit.push(graph->block());
  while (!blocks_to_visit.empty()) {
    Block* b = blocks_to_visit.top();
    blocks_to_visit.pop();
    for (Node* n : b->nodes()) {
      // find quantize node that quantizes the output of if
      if ((n->kind() == Symbol::aten("quantize_per_tensor") ||
           n->kind() == Symbol::aten("quantize_per_channel")) &&
          n->input(0)->node()->kind() == prim::If) {
        quant_nodes_to_rewrite.push_back(n);
      }
      for (Block* subblock : n->blocks()) {
        blocks_to_visit.push(subblock);
      }
    }
  }
  for (Node* n : quant_nodes_to_rewrite) {
    Node* if_node = n->input(0)->node();
    // move the nodes that produces the quantization parameters before
    // prim::If
    for (auto i = 1; i < n->inputs().size(); ++i) {
      n->input(i)->node()->moveBefore(if_node);
    }
    // replace all uses of the quantized node with the output of if node
    n->output()->replaceAllUsesWith(if_node->output());
    // add quantize nodes to the end of all blocks
    for (Block* if_block : if_node->blocks()) {
      TORCH_CHECK(
          if_block->outputs().size() == 1,
          "replicate quantize only works for `if` node with one output right now");
      // the original return value of the block
      Value* ret_val = if_block->outputs()[0];
      std::vector<Value*> quantize_inputs = n->inputs().vec();
      quantize_inputs[0] = ret_val;
      WithInsertPoint ins(if_block->return_node());
      Node* quant = graph->create(n->kind(), quantize_inputs);
      if_block->replaceOutput(0, quant->output());
      quant->output()->copyMetadata(ret_val);
      graph->insertNode(quant);
    }
  }

  for (Node* n : quant_nodes_to_rewrite) {
    n->removeAllInputs();
  }
  for (Node* n : quant_nodes_to_rewrite) {
    n->destroy();
  }
}

void ReplicateDeQuant(std::shared_ptr<Graph>& graph) {
  std::stack<Block*> blocks_to_visit;
  std::vector<Node*> dequant_nodes_to_rewrite;
  blocks_to_visit.push(graph->block());
  while (!blocks_to_visit.empty()) {
    Block* b = blocks_to_visit.top();
    blocks_to_visit.pop();
    for (Node* n : b->nodes()) {
      if (n->kind() == Symbol::aten("dequantize") &&
          n->output()->uses().size() > 1) {
        dequant_nodes_to_rewrite.push_back(n);
      }
      for (Block* subblock : n->blocks()) {
        blocks_to_visit.push(subblock);
      }
    }
  }
  for (Node* n : dequant_nodes_to_rewrite) {
    auto* quantized_val = n->input(0);
    auto* dequantized_val = n->output();
    insertDeQuantForAllUse(graph.get(), quantized_val, dequantized_val);
  }

  for (Node* n : dequant_nodes_to_rewrite) {
    n->removeAllInputs();
  }

  for (Node* n : dequant_nodes_to_rewrite) {
    n->destroy();
  }
}

// This is the pass to handle ops that does not require observation
// for example: flatten, average_pool, upsample
// This is called after inline and before graph execution
void PropagateQuantizationOps(std::shared_ptr<Graph>& graph) {
  propagateQuantizationOps(graph->block());
}

Module InsertQuantDeQuant(
    Module& input_module,
    const std::string& method_name,
    bool inplace,
    bool is_dynamic) {
  Module module = input_module.clone(inplace);
  InsertQuantDeQuantHelper h;
  h.setDynamicFlag(is_dynamic);
  h.run(module, method_name);
  h.cleanup(module);
  h.propagateQuantizationOps(module);
  return module;
}

} // namespace jit
} // namespace torch<|MERGE_RESOLUTION|>--- conflicted
+++ resolved
@@ -685,11 +685,7 @@
   insertDeQuantForAllUse(graph, quantized_output, quantized_output);
 }
 
-<<<<<<< HEAD
-void removeDequantizeFromInputs(const std::unordered_set<Value*> inputs) {
-=======
-void removeDequantizeFromInputs(const std::vector<Value*>& inputs) {
->>>>>>> b40d3281
+void removeDequantizeFromInputs(const std::unordered_set<Value*>& inputs) {
   // Delete dequantize node, we have one dequantize
   // for each use of the value
   for (auto* dequantized_val : inputs) {
