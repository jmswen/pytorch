--- conflicted
+++ resolved
@@ -3489,17 +3489,7 @@
         unary_scalars: Optional[List],
         unary_algorithm: Optional[str],
     ):
-<<<<<<< HEAD
-        (
-            inputs,
-            constant_args,
-            _,
-            _,
-        ) = _prepare_convolution_fusion_create(
-=======
-        kernel = "torch.ops.mkldnn._convolution_pointwise_.binary"
         (inputs, constant_args, _, _) = _prepare_convolution_fusion_create(
->>>>>>> 48e0e9d6
             cls, x, weight, bias, padding_, stride_, dilation_, groups
         )
         other = cls.realize_input(other)
@@ -3512,7 +3502,6 @@
             unary_scalars if unary_scalars else [1],
             unary_algorithm if unary_algorithm else "",
         ]
-
         return ConvolutionBinaryInplace(
             kernel_layout=MutationLayout(inputs[1]),
             inputs=inputs,
