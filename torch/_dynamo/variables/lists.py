--- conflicted
+++ resolved
@@ -12,14 +12,6 @@
 from ..utils import check_constant_args, namedtuple_fields
 from .base import MutableLocal, VariableTracker
 from .constant import ConstantVariable
-
-
-def unpack_into_example(item):
-    from .tensor import SymNodeVariable
-
-    if isinstance(item, SymNodeVariable):
-        return item.sym_num
-    return item.as_python_constant()
 
 
 class BaseListVariable(VariableTracker):
@@ -61,7 +53,13 @@
         return self.python_type()(self._as_proxy())
 
     def getitem_const(self, arg: VariableTracker):
-        index = unpack_into_example(arg)
+        from .tensor import SymNodeVariable
+
+        if isinstance(arg, SymNodeVariable):
+            index = arg.sym_num
+        else:
+            index = arg.as_python_constant()
+
         if isinstance(index, slice):
             if self.source is not None:
                 return self.clone(
@@ -409,27 +407,7 @@
     def get_item_dyn(self, tx, arg: VariableTracker):
         index = arg.as_python_constant()
         if isinstance(index, slice):
-<<<<<<< HEAD
-
-            def _dynamo_get_item_lambda(target, index):
-                return torch.Size.__getitem__(target, index)
-
-            parent_proxy = self.as_proxy()
-            proxy = tx.output.create_proxy(
-                "call_function",
-                _dynamo_get_item_lambda,
-                *proxy_args_kwargs([self, arg], {}),
-            )
-            items = self.items[index]
-
-            # Mirror the indexing into example_value for downstream correctness
-            proxy.node.meta["example_value"] = parent_proxy.node.meta["example_value"][
-                index
-            ]
-            return SizeVariable(items, proxy=proxy).add_options(arg, self)
-=======
             return SizeVariable(self.items[index]).add_options(arg, self)
->>>>>>> 8c7aa9fb
         else:
             assert isinstance(index, int)
             return self.items[index].add_options(arg, self)
