import collections
import contextlib
import copy
import functools
import itertools
import logging
import operator
import re
import sys
import traceback
import weakref
from dataclasses import dataclass
from typing import Any, Dict, List, NamedTuple, Optional, OrderedDict, Set, Union

import sympy

import torch._guards

import torch._logging

import torch.nn
import torch.utils._pytree as pytree
from torch import fx
from torch._guards import (
    Checkpointable,
    Guard,
    GuardsCheckpointState,
    Source,
    TracingContext,
)
from torch.fx.experimental.symbolic_shapes import free_symbols, ShapeEnv
from torch.utils.weak import WeakIdKeyDictionary

from . import config, logging as torchdynamo_logging, variables
from .backends.registry import CompiledFn, CompilerFn
from .bytecode_transformation import (
    create_call_function,
    create_instruction,
    Instruction,
    unique_id,
)
from .codegen import PyCodegen
from .exc import BackendCompilerFailed, unimplemented
from .guards import GuardBuilder
from .mutation_guard import is_dynamic_nn_module
from .side_effects import SideEffects
from .source import (
    ConstantSource,
    DefaultDeviceSource,
    DeterministicAlgorithmsSource,
    is_constant_source,
    LocalSource,
    ParamBufferSource,
    ShapeEnvSource,
    TensorProperty,
    TensorPropertySource,
)
from .utils import (
    assert_no_fake_params_or_buffers,
    checkpoint_params,
    CleanupHook,
    clone_inputs,
    count_calls,
    counters,
    dynamo_timed,
    lazy_format_graph_code,
    lazy_format_graph_tabular,
    nnmodule_doc_url_msg,
    nnmodule_has_hooks,
    same,
)
from .variables.base import VariableTracker
from .variables.builder import GraphArg, TrackedFake, VariableBuilder, wrap_fx_proxy
from .variables.nn_module import NNModuleVariable
from .variables.optim import OptimizerVariable
from .variables.tensor import (
    SymNodeVariable,
    TensorVariable,
    UnspecializedPythonVariable,
)

log = logging.getLogger(__name__)
graph_tabular_log = torch._logging.getArtifactLogger(__name__, "graph")
graph_code_log = torch._logging.getArtifactLogger(__name__, "graph_code")


class OutputGraphState(NamedTuple):
    input_source_to_var: Dict[Source, VariableTracker]
    tracked_fakes: List[TrackedFake]
    guard_state: GuardsCheckpointState
    nn_modules: Optional[Dict[str, torch.nn.Module]]
    param_name_to_source: Optional[Dict[str, Source]]
    side_effects: SideEffects
    timestamp: int
    tensor_weakref_to_sizes_strides: WeakIdKeyDictionary

    def diff(self, other: "OutputGraphState", *, prefix: str = "") -> Optional[str]:
        for k in self._fields:
            if k == "guard_state":
                r = self.guard_state.diff(other.guard_state)
                if r is not None:
                    return r
                continue
            elif k == "side_effects":
                r = self.side_effects.diff(other.side_effects)
                if r is not None:
                    return r
                continue

            sv = getattr(self, k)
            ov = getattr(other, k)
            if sv != ov:
                return f"{prefix}{k} mismatch: {sv} != {ov}"
        return None

    # Back compat .guards api
    @property
    def guards(self):
        return self.guard_state.dynamo_guards


@functools.lru_cache(None)
def _step_logger():
    return torchdynamo_logging.get_step_logger(log)


@dataclass
class GraphCompileReason:
    """Stores why a given output graph was compiled; i.e. what caused the graph break."""

    reason: str
    user_stack: List[traceback.FrameSummary]

    # Indicates if this was a graph compile reason due to graph break.
    graph_break: bool = True


def _get_gen_rand_values_fn(random_calls):
    def _gen_rand_values():
        return [fn(*args, **kwargs) for fn, args, kwargs in random_calls]

    return _gen_rand_values


class FakeRootModule(torch.nn.Module):
    """Trick the constructor of fx.GraphModule"""

    def __init__(
        self,
        nn_modules: Dict[str, torch.nn.Module],
        optimizers: Dict[str, torch.optim.Optimizer],
    ):
        super().__init__()
        for k, v in nn_modules.items():
            setattr(self, k, v)
        for k, v in optimizers.items():
            assert not hasattr(
                self, k
            ), "Name conflict between optimizers and nnmodules"
            setattr(self, k, v)

        # extra structure for train_step_compiler to iterate optimizers pre-trace
        self._optimizers = optimizers

    def __repr__(self):
        return "FakeRootModule(...)"


class WrapperBackend:
    def __init__(self, backend: CompilerFn):
        self.backend: CompilerFn = backend

    def __call__(self, gm: torch.fx.GraphModule, example_inputs: List[torch.Tensor]):
        self.restore = checkpoint_params(gm)
        self.gm = gm
        copy_gm = copy.deepcopy(self.gm)
        self.candidate = self.backend(copy_gm, example_inputs)

        if self.candidate is None or self.candidate is self.gm.forward:
            return self.gm.forward

        if not config.verify_correctness:
            return self.candidate

        # if verify_correctness=True
        try:
            correct = self.gm.forward(*clone_inputs(example_inputs))
            result = self.candidate(*clone_inputs(example_inputs))

            # TODO: replace `same` function with the one in testing
            if same(correct, result):
                return self.candidate

            raise RuntimeError(f"incorrect results of backend {self}")
            return self.gm.forward

        except Exception:
            log.exception("error in verify_correctness")
            raise
        finally:
            self.restore()


class OutputGraph(Checkpointable[OutputGraphState]):
    """
    Wrapper class to hold outputs of InstructionTranslator.  Mainly the
    generated fx.Graph.

    OutputGraph is 1:1 with a frame being processed. Each frame is associated
    with some root InstructionTranslator. When user code calls a function,
    we construct a InliningInstructionTranslator that continues to write into
    the root InstructionTranslator's OutputGraph.
    """

    def __init__(
        self,
        f_globals: Dict[str, Any],
        code_options: Dict[str, Any],
        compiler_fn: CompilerFn,
        root_tx,
        export: bool,
        export_constraints,
        frame_state,
    ):
        super().__init__()
        self.tracers = [SubgraphTracer(self)]
        # Map from graph input's `Source` to its `VariableTracker` to
        # de-duplicate graph inputs by source and reuse the tracker
        self.input_source_to_var: Dict[Source, VariableTracker] = {}
        self.export = export
        self.export_constraints = export_constraints
        self.frame_state = frame_state
        self.tensor_weakref_to_sizes_strides: WeakIdKeyDictionary = {}
        # In export mode, we force the shape_env to strictly disallow any constraining
        # of the user marked dynamic dims
        fake_mode = torch._subclasses.FakeTensorMode(
            shape_env=ShapeEnv(
                allow_scalar_outputs=config.capture_scalar_outputs,
                allow_dynamic_output_shape_ops=config.capture_dynamic_output_shape_ops,
                frame_id=frame_state["_id"],
            )
            if config.dynamic_shapes
            else None,
            # TODO (tmanlaibaatar) Remove this once we always lift params and buffers
            allow_non_fake_inputs=True if self.export else False,
        )
        self.tracing_context: TracingContext = TracingContext(fake_mode)
        if config.dynamic_shapes:
            # Register a SHAPE_ENV guard to make sure we setup shape guards
            # that show up in ShapeEnv
            self.guards.add(ShapeEnvSource().make_guard(GuardBuilder.SHAPE_ENV))

        self.guards.add(
            DeterministicAlgorithmsSource().make_guard(
                GuardBuilder.DETERMINISTIC_ALGORITHMS
            )
        )

        self.guards.add(DefaultDeviceSource().make_guard(GuardBuilder.DEFAULT_DEVICE))

        # tracked_fakes says where any tensor that was wrapped to fake came
        # from.  It is similar to GraphArg, in that all GraphArgs will get
        # will get added to TrackedFakes, but TrackedFakes also contains
        # GraphArgs that got pruned, and things like Tensor attributes which
        # aren't explicit graph inputs.  Used by shape guard
        self.tracked_fakes: List[TrackedFake] = []
        self.optimizers: Optional[Dict[str, torch.optim.Optimizer]] = dict()

        # Stores the full fqn of a param or buffer to the relevant source.
        self.param_name_to_source: Optional[Dict[str, Source]] = dict()
        self.side_effects = SideEffects()
        self.code_options = dict(code_options)
        self.output_instructions: List[Instruction] = []
        # used to track nodes that are added between calls of copy_graphstate
        # and restore_graphstate
        self.timestamp = 0

        # Not checkpointed
        self.compiler_fn: CompilerFn = compiler_fn
        self.root_globals = f_globals
        self.root_tx = root_tx
        from torch._dynamo.symbolic_convert import InstructionTranslatorBase

        self._current_tx: List[InstructionTranslatorBase] = []
        self.cleanups: List[CleanupHook] = []
        self.should_exit = False
        self.random_values_var = None
        self.unspec_variable_map: Dict[str, UnspecializedPythonVariable] = {}

    @property
    def root_tracer(self):
        return self.tracers[0]

    @property
    def current_tracer(self):
        return self.tracers[-1]

    @property
    def graph(self):
        return self.current_tracer.graph

    # TODO(rzou): can delete after we refactor speculate_subgraph to use nested GraphTracer.
    @graph.setter
    def graph(self, value):
        self.current_tracer.graph = value

    @property
    def input_name_to_proxy(self):
        return self.current_tracer.input_name_to_proxy

    @property
    def real_value_cache(self):
        return self.current_tracer.real_value_cache

    # If you are here, and you're looking for create_graph_input,
    # to avoid ambiguity, please call one of the following:
    # - self.current_tracer.create_graph_input
    # - self.root_tracer.create_graph_input
    # See NOTE [HigherOrderOperator tracing design] for more context.

    def create_proxy(self, *args, **kwargs):
        return self.current_tracer.create_proxy(*args, **kwargs)

    def create_node(self, *args, **kwargs):
        return self.current_tracer.create_node(*args, **kwargs)

    def remove_node(self, *args, **kwargs):
        return self.current_tracer.remove_node(*args, **kwargs)

    @contextlib.contextmanager
    def new_subtracer(self):
        try:
            tracer = SubgraphTracer(self, parent=self.current_tracer)
            self.tracers.append(tracer)
            yield tracer
        finally:
            self.tracers.pop()

    @property
    def output(self):
        return self

    @property
    def fake_mode(self):
        return self.root_tx.fake_mode

    @property
    def shape_env(self):
        return self.tracing_context.fake_mode.shape_env

    @property
    def guards(self) -> Set[Guard]:
        return self.tracing_context.guards_context.dynamo_guards

    @property
    def nn_modules(self) -> Dict[str, torch.nn.Module]:
        return self.tracing_context.module_context.nn_modules

    def push_tx(self, tx):
        self._current_tx.append(tx)

    def pop_tx(self):
        return self._current_tx.pop()

    @property
    def current_tx(self):
        return self.root_tx if not self._current_tx else self._current_tx[-1]

    def copy_graphstate(self) -> OutputGraphState:
        """Create a checkpoint of the current state by copying everything"""
        assert self.param_name_to_source is not None
        guards_graph_state = self.tracing_context.guards_context.copy_graphstate()
        module_state = self.tracing_context.module_context.copy_graphstate()
        state = OutputGraphState(
            dict(self.input_source_to_var),
            list(self.tracked_fakes),
            guards_graph_state,
            module_state,
            dict(self.param_name_to_source),
            self.side_effects.clone(),
            self.timestamp,
            dict(self.tensor_weakref_to_sizes_strides),
        )
        self.timestamp += 1
        return state

    def restore_graphstate(self, state: OutputGraphState):
        """Restore a checkpoint created by self.copy_graphstate()"""
        (
            self.input_source_to_var,
            self.tracked_fakes,
            guards_state,
            module_state,
            self.param_name_to_source,
            self.side_effects,
            self.timestamp,
            self.tensor_weakref_to_sizes_strides,
        ) = state
        self.tracing_context.guards_context.restore_graphstate(guards_state)
        self.tracing_context.module_context.restore_graphstate(module_state)

        # FX deepcopy doesn't work for a partially created graph, so just remove new nodes
        removed_nodes = 0
        for node in reversed(list(self.graph.nodes)):
            if node.meta["creation_timestamp"] > self.timestamp:
                # Erasing node alone does not remove the meta information
                # So, remove the help tensor explicitly
                if "example_value" in node.meta:
                    del node.meta["example_value"]
                self.remove_node(node)
                self.real_value_cache.pop(node, None)
                removed_nodes += 1
        log.debug("restore_graphstate: removed %s nodes", removed_nodes)

    def add_symbol_bindings(self, arg: GraphArg):
        # Insert implicit size vars as necessary.  With dynamic shapes, we
        # maintain the invariant that every sizevar gets a direct SymInt input
        # into the graph.  This means downstream graph transforms can assume
        # every size variable is explicitly bound and accessible, instead of
        # having to pull it out implicitly from tensors.

        if self.export:
            return

        assert arg.fake_tensor is not None

        def bind_symint(s, prop):
            if not (
                isinstance(s, torch.SymInt) and isinstance(s.node.expr, sympy.Symbol)
            ):
                return
            # TODO: don't readd symint if we already have it in graph
            # (this is harmless because we do remove the unused ones later)
            proxy = self.root_tracer.create_graph_input(
                str(s.node.expr), torch.SymInt, before=True
            )
            proxy.node.meta["grapharg"] = GraphArg(
                prop(arg.source),
                s,
                is_unspecialized=False,
                fake_tensor=None,
                is_tensor=False,
            )

        for i, s in enumerate(arg.fake_tensor.size()):
            bind_symint(
                s, lambda src: TensorPropertySource(src, TensorProperty.SIZE, i)
            )
        for i, s in enumerate(arg.fake_tensor.stride()):
            bind_symint(
                s, lambda src: TensorPropertySource(src, TensorProperty.STRIDE, i)
            )
        bind_symint(
            arg.fake_tensor.storage_offset(),
            lambda src: TensorPropertySource(src, TensorProperty.STORAGE_OFFSET),
        )

    def count_calls(self):
        return count_calls(self.graph)

    def get_submodule(self, keys):
        assert keys
        obj = self.nn_modules
        for k in keys.split("."):
            if isinstance(obj, dict):
                obj = obj[k]
            else:
                obj = getattr(obj, k)
        return obj

    def new_var(self, name="tmp"):
        existing = set(self.code_options["co_varnames"])
        for i in itertools.count():
            var = f"___{name}_{i}"
            if var not in existing:
                self.code_options["co_varnames"] += (var,)
                return var

    def update_co_names(self, name):
        """Ensure self.code_options.co_names contains name"""
        if name not in self.code_options["co_names"]:
            self.code_options["co_names"] += (name,)

    def register_optimizer(
        self,
        target: torch.optim.Optimizer,
        *names,
        **options,
    ):
        options = dict(options)
        options["guards"] = set(options.get("guards", []))
        assert "source" in options
        source = options["source"]

        options["guards"].add(source.make_guard(GuardBuilder.ID_MATCH))

        assert self.optimizers is not None
        optimizer_key = f"__optimizer_{len(self.optimizers)}"
        self.optimizers[optimizer_key] = target
        return OptimizerVariable(optimizer_key, **options)

    def register_attr_or_module(
        self,
        target: Union[torch.nn.Module, torch.Tensor, Any],
        *names,
        **options,
    ):
        if is_dynamic_nn_module(target):
            return variables.UnspecializedNNModuleVariable(target, **options)

        options = dict(options)
        options["guards"] = set(options.get("guards", []))
        assert "source" in options
        source = options["source"]
        assert not isinstance(source, ParamBufferSource)

        if isinstance(target, torch.Tensor):
            if len(self.tracers) > 1:
                unimplemented(
                    "accessing attribute of nn.Module inside HigherOrderOperator"
                )
            if not is_constant_source(source):
                options["guards"].add(source.make_guard(GuardBuilder.TENSOR_MATCH))

            def wrap_name(module_key):
                assert self.param_name_to_source is not None
                self.param_name_to_source[module_key] = source
                return wrap_fx_proxy(
                    self.root_tx,
                    self.create_proxy("get_attr", module_key, tuple(), {}),
                    example_value=target,
                    **options,
                )

        elif isinstance(target, torch.nn.Module):
            assert isinstance(target, torch.nn.Module)
            if nnmodule_has_hooks(target, check_forward_hooks=True):
                torch._logging.warning_once(
                    log,
                    "nn.Module forward/_pre hooks are only partially supported, and were detected in your model. "
                    "In particular, if you do not change/remove hooks after calling .compile(), you can disregard this "
                    "warning, and otherwise you may need to set torch._dynamo.config.skip_nnmodule_hook_guards=False "
                    "to ensure recompiling after changing hooks."
                    f"{nnmodule_doc_url_msg} ",
                )
            if nnmodule_has_hooks(
                target, check_backward_hooks=True, check_state_dict_hooks=True
            ):
                torch._logging.warning_once(
                    log,
                    "nn.Module state_dict and backward hooks are not yet supported by torch.compile, "
                    f"but were detected in your model and will be silently ignored. {nnmodule_doc_url_msg}",
                )

            options["guards"].add(source.make_guard(GuardBuilder.NN_MODULE))

            def wrap_name(module_key):
                return NNModuleVariable(type(target), module_key, **options)

        elif isinstance(target, (torch.SymInt, torch.SymFloat)):
            # HACKY CODE REGION BEGIN
            # WE ARE PIGGYBACKING ON EXISTING INFRA TO REGISTER ATTRS
            # This ultimately gets written to self.nn_modules, which is unfortunate
            # Attrs that are tenors and symints and such need to be migrated to have their
            # own storage
            # alas, this is like this for now

            def wrap_name(module_key):
                return SymNodeVariable.create(
                    self,
                    self.create_proxy("get_attr", module_key, tuple(), {}),
                    sym_num=target,
                    **options,
                )

            # HACKY CODE REGION END
        else:

            def wrap_name(module_key):
                self.output.update_co_names(module_key)
                self.root_globals[module_key] = target
                return VariableBuilder(self, ConstantSource(source_name=module_key))(
                    target
                )

        for k, v in self.nn_modules.items():
            if v is target:
                # it already exists
                return wrap_name(k)
        # create a new unique name
        name = "_".join(map(str, names))
        # Strip the guard lookup L/G access
        name = re.sub(r"^[GL]\['?(.*?)'?\]$", r"\1", name)
        # e.g. replace abc.xyz[123].qkv with abc.xyz_123.qkv
        name = re.sub(r"\[(\d+)\]", r"_\g<1>", name)
        # e.g. replace abc.xyz_123.qkv with abc_xyz_123_qkv
        name = re.sub(r"[^a-zA-Z0-9]", "_", name)

        if not name or not name[0].isalpha():
            name = "sub" + name
        base = name
        for i in itertools.count():
            if name not in self.nn_modules:
                self.nn_modules[name] = target
                if isinstance(target, torch.nn.Module):

                    def register_leaf_name(leaf_name):
                        assert self.param_name_to_source is not None
                        new_source = ParamBufferSource(source, leaf_name)
                        new_name = f"{name}.{leaf_name}"
                        self.param_name_to_source[new_name] = new_source

                    # annoying, but there are cases when we do not have parameters
                    # see test_nn_moduledict_contains
                    if hasattr(target, "_parameters"):
                        for leaf_name, _ in target.named_parameters(
                            remove_duplicate=False
                        ):
                            register_leaf_name(leaf_name)
                    if hasattr(target, "_buffers"):
                        for leaf_name, _ in target.named_buffers(
                            remove_duplicate=False
                        ):
                            register_leaf_name(leaf_name)

                return wrap_name(name)
            name = f"{base}_{i}"

        raise AssertionError("unreachable")

    def compile_subgraph(
        self, tx, partial_convert=False, reason: Optional[GraphCompileReason] = None
    ):
        """
        Generate a subgraph to continue execution on user code.
        Automatically restore live variables.
        """
        assert reason is not None

        from .eval_frame import disable

        self.partial_convert = partial_convert
        self.compile_subgraph_reason = reason

        log.debug("COMPILING GRAPH due to %s", reason)

        if not all(block.can_restore() for block in tx.block_stack):
            unimplemented("compile_subgraph with block_depth != 0")

        prefix_insts: List[Instruction] = []
        if sys.version_info >= (3, 11):
            # prefix instructions (Python 3.11+)
            for inst in tx.prefix_insts:
                if inst.opname == "MAKE_CELL":
                    prefix_insts.append(
                        create_instruction("MAKE_CELL", argval=inst.argval)
                    )
                elif inst.opname == "COPY_FREE_VARS":
                    prefix_insts.append(
                        create_instruction(
                            "COPY_FREE_VARS", arg=len(tx.code_options["co_freevars"])
                        )
                    )
                else:
                    prefix_insts.append(copy.copy(inst))

        def append_prefix_insts():
            self.add_output_instructions(prefix_insts)
            prefix_insts.clear()

        for block in reversed(tx.block_stack):
            block.exit(tx)

        self.cleanup_graph()
        tx.prune_dead_locals()
        stack_values = list(tx.stack)

        assert self.optimizers is not None
        root = FakeRootModule(self.nn_modules, self.optimizers)

        # Add all the local vars to the "stack" so restore at the end
        restore_vars = []
        val_to_names: OrderedDict[
            VariableTracker, List[str]
        ] = collections.OrderedDict()
        if stack_values:
            val_to_names[stack_values[-1]] = list()
        for k, v in tx.symbolic_locals.items():
            # Note! this explicitly uses .local_name for matching
            # Failure to do so will cause spurious registrations in val_to_names.
            # This will in turn result in spurious variables showing up in the graph.
            # This was very tricky to debug. For an example, dump the graph at call_user_compiler
            # while running test_subgraphs.py
            if isinstance(v.source, LocalSource) and v.source.local_name == k:
                continue  # no need to restore initial state
            if v not in val_to_names:
                val_to_names[v] = list()
            val_to_names[v].append(k)
        for v in val_to_names.keys():
            restore_vars.extend(val_to_names[v])
            stack_values.extend([v] * len(val_to_names[v]))

        # to handle random calls
        if len(tx.random_calls) > 0:
            append_prefix_insts()
            random_calls_instructions = []
            self.random_values_var = self.new_var("random_values")
            rand_fn_name = unique_id("__gen_rand_values")
            rand_fn = disable(_get_gen_rand_values_fn(tx.random_calls))
            self.install_global(rand_fn_name, rand_fn)
            codegen = PyCodegen(tx, root)
            random_calls_instructions.extend(
                codegen.load_function_name(rand_fn_name, True)
            )
            random_calls_instructions.extend(create_call_function(0, False))
            random_calls_instructions.append(
                codegen.create_store(tx.output.random_values_var),
            )
            self.add_output_instructions(random_calls_instructions)

        if (
            stack_values
            and all(
                not isinstance(v, UnspecializedPythonVariable) for v in stack_values
            )
            and all(isinstance(x, TensorVariable) for x in stack_values)
            and len(set(stack_values)) == len(stack_values)
            and self.side_effects.is_empty()
        ):
            append_prefix_insts()
            # optimization to generate better code in a common case
            self.add_output_instructions(
                self.compile_and_call_fx_graph(tx, list(reversed(stack_values)), root)
                + [create_instruction("UNPACK_SEQUENCE", arg=len(stack_values))]
            )
            codegen = PyCodegen(tx)
        else:
            graph_output_var = self.new_var("graph_out")
            pass1 = PyCodegen(tx, root, graph_output_var)
            self.side_effects.codegen_save_tempvars(pass1)
            pass1.foreach(stack_values)
            self.side_effects.codegen_update_mutated(pass1)

            # one more time now that we have established tempvars
            pass2 = PyCodegen(
                tx,
                root,
                graph_output_var,
                tempvars={val: None for val, count in pass1.uses.items() if count > 1},
            )
            self.side_effects.codegen_save_tempvars(pass2)
            pass2.foreach(stack_values)
            self.side_effects.codegen_update_mutated(pass2)

            output = []
            if count_calls(self.graph) != 0 or len(pass2.graph_outputs) != 0:
                output.extend(
                    self.compile_and_call_fx_graph(tx, pass2.graph_output_vars(), root)
                )

                if len(pass2.graph_outputs) != 0:
                    output.append(pass2.create_store(graph_output_var))
                else:
                    output.append(create_instruction("POP_TOP"))
            append_prefix_insts()
            self.add_output_instructions(output + pass2.get_instructions())
            codegen = pass2

        if config.numpy_ndarray_as_tensor:
            from .variables.tensor import NumpyNdarrayVariable

            self.add_output_instructions(
                NumpyNdarrayVariable.reconstruct_ndarray_before_return(codegen, self)
            )
        # restore all the live local vars
        self.add_output_instructions(
            [PyCodegen(tx).create_store(var) for var in reversed(restore_vars)]
        )

    def cleanup_graph(self):
        """
        Remove this pattern from the graph:
            torch._C._set_grad_enabled(False)
            torch._C._set_grad_enabled(True)
        """
        nodes = list(self.graph.nodes)
        grad_enabled = torch.is_grad_enabled()
        for node1, node2 in zip(nodes, nodes[1:]):
            if (
                node1.target is torch._C._set_grad_enabled
                and tuple(node1.args) == (not grad_enabled,)
                and not node1._erased
            ):
                grad_enabled = node1.args[0]
                if (
                    node2.target is torch._C._set_grad_enabled
                    and tuple(node2.args) == (not grad_enabled,)
                    and not node2._erased
                ):
                    grad_enabled = node2.args[0]
                    self.graph.erase_node(node1)
                    self.graph.erase_node(node2)

    @torch._guards.TracingContext.clear_frame()
    def compile_and_call_fx_graph(self, tx, rv, root):
        """
        Generate code from self.graph and return the Instruction()s to
        call that generated code.
        """
        from .eval_frame import disable

        assert isinstance(rv, list)
        assert isinstance(root, FakeRootModule)
        for output in rv:
            self.guards.update(output.guards)

        self.create_node(
            "output",
            "output",
            (self.current_tracer.create_arg(tuple(x.as_proxy() for x in rv)),),
            {},
        )
        self.remove_unused_graphargs()
        ncalls = count_calls(self.graph)
        counters["stats"]["calls_captured"] += ncalls

        # free a bit of memory
        self.real_value_cache.clear()

        gm = fx.GraphModule(root, self.graph)
        # populate optimizers meta for train_step compiler, OK if empty
        gm.meta["optimizers"] = root._optimizers

        gm.compile_subgraph_reason = self.compile_subgraph_reason
        name = unique_id("__compiled_fn")

        assert_no_fake_params_or_buffers(gm)
        compiled_fn = self.call_user_compiler(gm)
        compiled_fn = disable(compiled_fn)

        counters["stats"]["unique_graphs"] += 1
        self.install_global(name, compiled_fn)

        graph_code_log.debug("%s", lazy_format_graph_code(name, gm))
        graph_tabular_log.debug("%s", lazy_format_graph_tabular(name, gm))

        cg = PyCodegen(tx)
        cg.make_call_generated_code(name)
        return cg.get_instructions()

    @property
    def placeholders(self) -> List[fx.Node]:
        r = []
        for node in self.graph.nodes:
            if node.op == "placeholder":
                r.append(node)
                continue
            break
        return r

    @property
    def graphargs(self) -> List[GraphArg]:
        return [node.meta["grapharg"] for node in self.placeholders]

    @dynamo_timed(phase_name="backend_compile")
    def call_user_compiler(self, gm: fx.GraphModule) -> CompiledFn:
        tot = 0
        placeholders = []
        for node in gm.graph.nodes:
            if node.op in ("call_function", "call_method", "call_module"):
                tot += 1
            if node.op == "placeholder":
                placeholders.append(node)
        torch._dynamo.utils.increment_op_count(tot)
        for pl in placeholders:
            arg = pl.meta["grapharg"]
            # TODO: Why isn't this stored in meta :think:
            pl._dynamo_source = arg.source

        gm._param_name_to_source = self.param_name_to_source

        try:
            name = (
                self.compiler_fn.__name__
                if hasattr(self.compiler_fn, "__name__")
                else ""
            )
            _step_logger()(logging.INFO, f"calling compiler function {name}")
            compiler_fn = self.compiler_fn
            if config.verify_correctness:
                compiler_fn = WrapperBackend(compiler_fn)

            compiled_fn = compiler_fn(gm, self.example_inputs())
            _step_logger()(logging.INFO, f"done compiler function {name}")
            assert callable(compiled_fn), "compiler_fn did not return callable"
        except Exception as e:
            raise BackendCompilerFailed(self.compiler_fn, e).with_traceback(
                e.__traceback__
            ) from None
        return compiled_fn

    def example_inputs(self) -> List[torch.Tensor]:
        result = []
        for arg in self.graphargs:
            result.append(arg.example)
        return result

    def remove_unused_graphargs(self) -> None:
        # Miniature DCE pass, but only for obviously trivial operations
        for node in reversed(list(self.graph.nodes)):
            if len(list(node.users)) == 0:
                if node.op == "get_attr":
                    self.remove_node(node)
                elif node.op == "call_function" and node.target is operator.getitem:
                    self.remove_node(node)

        def placeholder_binds_symbol(node):
            arg = node.meta["grapharg"]
            example = arg.example
            if isinstance(example, torch.SymInt) and isinstance(
                example.node.expr, sympy.Symbol
            ):
                return example.node.expr
            return None

        def remove_unused(node):
            log.debug("REMOVE UNUSED GRAPHARG %s", node.meta["grapharg"].source.name())
            # I'm not really sure why you need to delete these from the
            # node since the node is going to get removed
            del node.meta["grapharg"]
            self.remove_node(node)
            self.real_value_cache.pop(node, None)

        used_symbols = set()
        recheck_placeholders = []
        for node in self.placeholders:
            binds_symbol = placeholder_binds_symbol(node) is not None
            # Don't delete symbol bindings yet
            if binds_symbol:
                if not node.users:
                    recheck_placeholders.append(node)
            else:
                if not node.users:
                    remove_unused(node)
                else:
                    # Register the free symbols as uses
                    arg = node.meta["grapharg"]
                    fake = (
                        arg.fake_tensor if arg.fake_tensor is not None else arg.example
                    )
                    used_symbols |= free_symbols(fake)

        # After removing unused graphargs, prune unused binds_symbol
        for node in recheck_placeholders:
            symbol = placeholder_binds_symbol(node)
            if symbol is not None:
                if symbol not in used_symbols:
                    remove_unused(node)
                else:
                    # Make sure we delete later occurrences of the same symbol
                    used_symbols.remove(symbol)

    def add_output_instructions(self, prefix: List[Instruction]) -> None:
        """
        We call this on the creation of a new compiled subgraph that is inserted
        before user code.
        """
        self.output_instructions.extend(prefix)
        self.should_exit = True

    def install_global(self, name, value) -> None:
        self.cleanups.append(CleanupHook.create(self.root_globals, name, value))

    def cleanup(self) -> None:
        # There is a reference cycle between tracer and OutputGraph, causing
        # some of the tensor objects to be held alive for longer than necessary.

        self.root_tx = None
        self.nn_modules.clear()
        self.param_name_to_source = None

        for node in self.graph.nodes:
            if "grapharg" in node.meta:
                del node.meta["grapharg"]
        self.real_value_cache.clear()
        self.input_name_to_proxy.clear()
        self.side_effects.clear()


class SubgraphTracer(fx.Tracer):
    """
    Holds an FX graph that is being traced. OutputGraph owns a SubgraphTracer
    and the separation of responsibilities is that SubgraphTracer is
    responsible for building the graph while OutputGraph is responsible for
    compiling and executing the graph.
    """

    def __init__(self, output_graph, parent=None):
        super(SubgraphTracer, self).__init__()
        self.output_graph = weakref.proxy(output_graph)
        self.graph = torch.fx.Graph()
        # Map from graph input name to its placeholder proxy object, where the
        # map's keys give all current placeholder node names and can be used to
        # create unique node names
        self.input_name_to_proxy: OrderedDict[str, fx.Proxy] = collections.OrderedDict()
        # Node => computed real value (see utils.get_real_value)
        self.real_value_cache: Dict[fx.Node, torch.Tensor] = {}

        # SubgraphTracers can be nested. See NOTE [HigherOrderOperator tracing design]
        self.parent = parent
        # A list of proxies that exist in the graph being traced. We use this
        # list to determine that, when tracing the body function of a HigherOrderOperator,
        # if a new proxy is actually a free variable.
        self.seen_proxies = set({})
        # A list of previously free variables that we lifted to being inputs
        # of the graph. If we are tracing a HigherOrderOperator's body_fn,
        # then we need to keep track of this so we can rewrite the
        # HigherOrderOperator call using the traced body_fn.
        self.lifted_freevars = set({})

    def create_proxy(
        self,
        kind,
        target,
        args,
        kwargs,
        name=None,
        type_expr=None,
        proxy_factory_fn=None,
    ):
        # NOTE: [Nested SubgraphTracer and free_variable handling]
        # --------------------------------------------------------
        # Read NOTE [HigherOrderOperator tracing design] first.
        #
        # Let's say we're in the middle of introspecting the body of a possibly
        # nested HigherOrderOperator, and we see a free variable.
        #
        # There are two cases:
        # 1. We see a free variable that is already tracked by Dynamo.
        # 2. We see a free variable that has not been tracked by Dynamo
        #
        # In case 1, we call `lift_tracked_freevar_to_input` (below)
        # which will lift the freevar to be an input of this subgraph
        # and also recursively lift it to be an input on the parent(s).
        #
        # In case 2, before the call to `create_proxy`, the InstructionTranslator
        # will see the freevar when it gets loaded by Python bytecode.
        # E.g. for Python 3.11 the bytecodes that may do this are LOAD_DEREF or
        # LOAD_GLOBAL.
        # There, the InstructionTranslator asks Dynamo to begin tracking the
        # freevar by building a new Variable.
        # Building a new Variable automatically lifts the freevar to be an
        # input of the root SubgraphTracer.
        #
        # The implications for the code below are:
        # - We will always be in Case 1 when we get to this code.
        # - Any "free variable" we encounter here is guaranteed to already be
        #   bound, that is, it is either a graph input of the root graph, or
        #   some local variable of the root graph or a subgraph.
        # - The additional work we need to do here is *only* that we need to
        #   lift this free variable into inputs (recursively) of each nested
        #   higher-order-op subgraph until we hit the subgraph where the free
        #   variable is bound
        if self.parent is not None:
            flat_args, _ = pytree.tree_flatten(args)
            for arg in flat_args:
                if not isinstance(arg, torch.fx.Proxy):
                    # Is a constant
                    continue
                if arg in self.seen_proxies:
                    continue
                if not hasattr(arg, "node"):
                    continue
                if arg.node.name in self.input_name_to_proxy:
                    continue
                self.lift_tracked_freevar_to_input(arg)

        rv = super().create_proxy(
            kind, target, args, kwargs, name, type_expr, proxy_factory_fn
        )

        # append stack trace to fx node
        tx = self.output_graph.current_tx

        nn_module_stack = tx.nn_module_stack
        if nn_module_stack:
            rv.node.meta["nn_module_stack"] = nn_module_stack.copy()

        if kind in {"call_function", "call_method"}:
<<<<<<< HEAD
            rv.node.meta["source_fn"] = target
        elif kind == "call_module" and "__optimizer_" not in target:
=======
            rv.node.meta["source_fn"] = (rv.node.name, target)
        elif kind == "call_module":
>>>>>>> f12f35ff
            if self.parent is not None:
                unimplemented("Invoking an nn.Module inside HigherOrderOperator")

            # For modules we store the class
            rv.node.meta["source_fn"] = (
                rv.node.name,
                rv.node.meta["nn_module_stack"][target][1],
            )

        frame_summaries: List[traceback.FrameSummary] = []
        while tx:
            frame_summaries.append(tx.frame_summary())
            tx = getattr(tx, "parent", None)
        # Reverse the frame_summaries, such that the innermost frame is at the last
        frame_summaries.reverse()

        # official from_list stub doesn't have new-style type
        msgs = traceback.StackSummary.from_list(frame_summaries).format()  # type: ignore[arg-type]
        rv.node.stack_trace = "".join(msgs)

        self.seen_proxies.add(rv)
        return rv

    def create_node(self, *args, **kwargs):
        node = super().create_node(*args, **kwargs)
        node.meta["creation_timestamp"] = self.output_graph.timestamp
        return node

    # Note: we did not override erase_node since
    # we call self.graph.erase_node elsewhere
    def remove_node(self, node):
        self.graph.erase_node(node)
        self.input_name_to_proxy.pop(node.name, None)

    # when before=True, we will insert this input before the most recent
    # inserted proxy.  This is a hack to get around an ordering problem,
    # where we first insert a tensor argument, and then insert bindings
    # for SymInts that may occur in the tensor argument.
    # Remove this if https://github.com/pytorch/pytorch/issues/99007 gets
    # fixed.
    def create_graph_input(self, name, type_expr=None, before=False):
        # unique
        if name in self.input_name_to_proxy:
            for i in itertools.count():
                candidate_name = f"{name}_{i}"
                if candidate_name not in self.input_name_to_proxy:
                    name = candidate_name
                    break

        if self.input_name_to_proxy:
            prev_name = next(reversed(self.input_name_to_proxy))
            node = self.input_name_to_proxy[prev_name].node
            if before:
                ctx = self.graph.inserting_before(node)
            else:
                ctx = self.graph.inserting_after(node)
        else:
            ctx = self.graph.inserting_before(None)
        with ctx:
            proxy = self.create_proxy("placeholder", name, (), {}, type_expr=type_expr)
            if self.input_name_to_proxy and before:
                k, v = self.input_name_to_proxy.popitem()
                self.input_name_to_proxy[name] = proxy
                self.input_name_to_proxy[k] = v
            else:
                self.input_name_to_proxy[name] = proxy
            return proxy

    def is_name_bound(self, name):
        if name in self.input_name_to_proxy:
            return True
        for proxy in self.seen_proxies:
            if proxy.node.name == name:
                return True
        return False

    # See NOTE: [Nested SubgraphTracer and free_variable handling] for more details
    def lift_tracked_freevar_to_input(self, proxy):
        # You're doing something wrong if we are the root SubgraphTracer because
        # Dynamo adds tensors to graph inputs before creating a proxy for them.
        assert (
            self.parent is not None
        ), "lift_tracked_freevar_to_input on root SubgraphTracer"
        self.create_graph_input(proxy.node.name)
        self.lifted_freevars.add(proxy)
        if self.parent is not None and not self.parent.is_name_bound(proxy.node.name):
            self.parent.lift_tracked_freevar_to_input(proxy)


# NOTE: [HigherOrderOperator tracing design]
# Ignoring HigherOrderOperators for a moment,
# OutputGraph represents the graph being built by Dynamo that may be compiled
# and executed. It holds a root SubgraphTracer where the FX graph is built.
#
# HigherOrderOperators are operators that take functions as their arguments.
# When Dynamo encounters a HigherOrderOperator, then it attempts to introspect
# the function passed to it (call this the "body function"), capture it into a
# GraphModule, and rewrite the call to the HigherOrderOperator to use the
# GraphModule.
#
# The way we handle the capture of body functions is through having
# (possibly nested) SubgraphTracers, one per body function.
#
# Mechanically, we do the introspection by:
# - Creating a new SubgraphTracer via OutputGraph.new_subtracer
# - Executing the body function.
# This constructs the graph of the body function in the new SubgraphTracer
# while modifying the state of the OutputGraph. For example:
# - the OutputGraph can receive new GraphArgs (if we discover any new
#   untracked Tensors)
# - side effects from the body function get accumulated into
#   OutputGraph.side_effects
# - guards produced by the body function get accumulated into OutputGraph.guards
#
# The traced function has some special properties that make it easier for us
# to transform later down the line:
# - we lift all free variables to being inputs.
#
# If the introspection fails (due to the existence of graph breaks), then
# we roll back the current OutputGraph state and graph break on the
# HigherOrderOperator.<|MERGE_RESOLUTION|>--- conflicted
+++ resolved
@@ -1087,13 +1087,8 @@
             rv.node.meta["nn_module_stack"] = nn_module_stack.copy()
 
         if kind in {"call_function", "call_method"}:
-<<<<<<< HEAD
-            rv.node.meta["source_fn"] = target
+            rv.node.meta["source_fn"] = (rv.node.name, target)
         elif kind == "call_module" and "__optimizer_" not in target:
-=======
-            rv.node.meta["source_fn"] = (rv.node.name, target)
-        elif kind == "call_module":
->>>>>>> f12f35ff
             if self.parent is not None:
                 unimplemented("Invoking an nn.Module inside HigherOrderOperator")
 
