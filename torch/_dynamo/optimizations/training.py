--- conflicted
+++ resolved
@@ -152,7 +152,7 @@
     return True
 
 
-DEBUG = False
+DEBUG = True
 
 # Useful for debugging purpose
 aot_eager = aot_autograd(fw_compiler=debug_nop if DEBUG else nop)
@@ -160,54 +160,6 @@
 # AOT Autograd with torchscript backend. Default partitioner.
 aot_ts = aot_autograd(fw_compiler=ts_compile)
 
-<<<<<<< HEAD
-    def candidate(self):
-        from functorch._src.compilers import debug_nop
-        from functorch.compile import nop
-
-        DEBUG = True
-        return BACKENDS["aot_autograd"](
-            self.gm, self.example_inputs, fw_compiler=debug_nop if DEBUG else nop
-        )
-
-
-aot_eager = AotNop.compile_fn
-
-
-class AotTorchscript(AotAutogradStrategy):
-    """
-    AOT Autograd with torchscript backend. Default partitioner.
-    """
-
-    def candidate(self):
-        from functorch.compile import ts_compile
-
-        return BACKENDS["aot_autograd"](
-            self.gm, self.example_inputs, fw_compiler=ts_compile
-        )
-
-
-aot_ts = AotTorchscript.compile_fn
-
-# Global counter to differentiate between different graphs.
-graph_idx = 0
-
-
-class AotPrint(AotNop):
-    """Saves all the gm models so that we can run them separately"""
-
-    def candidate(self):
-        global graph_idx
-        module_idx = "module_" + str(graph_idx)
-        self.gm.to_folder(module_idx, "Bar")
-        for idx, x in enumerate(self.example_inputs):
-            torch.save(x, module_idx + "_tensor" + str(idx) + ".pt")
-        graph_idx += 1
-        return super(AotPrint, self).candidate()
-
-
-aot_print = AotPrint.compile_fn
-=======
 # Uses TorchInductor AOT Autograd decomps and partitioner to isolate aot vs
 # inductor problems.
 aot_inductor_debug = aot_autograd(
@@ -222,7 +174,6 @@
         min_cut_rematerialization_partition, compiler="inductor"
     ),
 )
->>>>>>> 2a2c07ae
 
 
 def mem_efficient_fusion_kwargs(use_decomps):
@@ -449,37 +400,7 @@
     return model
 
 
-<<<<<<< HEAD
-def raw_aot_autograd_cudagraphs(model, inputs):
-    kwargs = {
-        # these are taken from memory_efficient_fusion()
-        "fw_compiler": cudagraphs,
-        "bw_compiler": cudagraphs,
-    }
-
-    def _wrapped_bw_compiler(*args, **kwargs):
-        # stop TorchDynamo from trying to compile our generated backwards pass
-        return disable(disable(bw_compiler)(*args, **kwargs))  # type: ignore[operator]
-
-    bw_compiler = kwargs.get("bw_compiler") or kwargs["fw_compiler"]
-    kwargs["bw_compiler"] = _wrapped_bw_compiler
-
-    from functorch.compile import aot_module_simplified  # type: ignore[import]
-
-    from .. import disable
-
-    return aot_module_simplified(model, inputs, **kwargs)
-
-
-class AotAutogradCudaGraphs(AotAutogradStrategy):
-    def candidate(self):
-        return raw_aot_autograd_cudagraphs(self.gm, self.example_inputs)
-
-
-aot_cudagraphs = AotAutogradCudaGraphs.compile_fn
-=======
 aot_cudagraphs = aot_autograd(fw_compiler=cudagraphs, bw_compiler=cudagraphs)
->>>>>>> 2a2c07ae
 
 
 def create_aot_backends():
