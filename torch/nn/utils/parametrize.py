--- conflicted
+++ resolved
@@ -91,11 +91,7 @@
     unsafe: bool
 
     def __init__(
-<<<<<<< HEAD
-        self, modules: Sequence[Module], original: Union[Tensor, Parameter]
-=======
         self, modules: Sequence[Module], original: Union[Tensor, Parameter], unsafe: bool = False
->>>>>>> aa6a8a6d
     ) -> None:
         # We require this because we need to treat differently the first parametrization
         # This should never throw, unless this class is used from the outside
@@ -103,10 +99,7 @@
             raise ValueError("ParametrizationList requires one or more modules.")
 
         super().__init__(modules)
-<<<<<<< HEAD
-=======
         self.unsafe = unsafe
->>>>>>> aa6a8a6d
 
         # In plain words:
         # module.weight must keep its dtype and shape.
@@ -175,28 +168,6 @@
                 originali.requires_grad_(original.requires_grad)
                 _register_parameter_or_buffer(self, f"original{i}", originali)
 
-<<<<<<< HEAD
-        # Consistency checks:
-        # Since f : A -> B, right_inverse : B -> A, Z and original should live in B
-        # Z = forward(right_inverse(original))
-        Z = self()
-        if not isinstance(Z, Tensor):
-            raise ValueError(
-                f"A parametrization must return a tensor. Got {type(Z).__name__}."
-            )
-        if Z.dtype != original_dtype:
-            raise ValueError(
-                "Registering a parametrization may not change the dtype of the tensor.\n"
-                f"unparametrized dtype: {original_dtype}\n"
-                f"parametrized dtype: {Z.dtype}"
-            )
-        if Z.shape != original_shape:
-            raise ValueError(
-                "Registering a parametrization may not change the shape of the tensor.\n"
-                f"unarametrized shape: {original_shape}\n"
-                f"parametrized shape: {Z.shape}"
-            )
-=======
         if not self.unsafe:
             # Consistency checks:
             # Since f : A -> B, right_inverse : B -> A, Z and original should live in B
@@ -218,7 +189,6 @@
                     f"unparametrized shape: {original_shape}\n"
                     f"parametrized shape: {Z.shape}"
                 )
->>>>>>> aa6a8a6d
 
     def right_inverse(self, value: Tensor) -> None:
         r"""Calls the methods ``right_inverse`` (see :func:`register_parametrization`)
@@ -251,7 +221,6 @@
                     raise ValueError(
                         f"The tensor returned by `right_inverse` has dtype {value.dtype} "
                         f"while `original` has dtype {self.original.dtype}"
-<<<<<<< HEAD
                     )
                 # We know that the result is going to have the same dtype
                 self.original.set_(value)  # type: ignore[call-overload]
@@ -261,17 +230,6 @@
                         "'right_inverse' must return a sequence of tensors. "
                         f"Got {type(value).__name__}."
                     )
-=======
-                    )
-                # We know that the result is going to have the same dtype
-                self.original.set_(value)  # type: ignore[call-overload]
-            else:
-                if not isinstance(value, collections.abc.Sequence):
-                    raise ValueError(
-                        "'right_inverse' must return a sequence of tensors. "
-                        f"Got {type(value).__name__}."
-                    )
->>>>>>> aa6a8a6d
                 if len(value) != self.ntensors:
                     raise ValueError(
                         "'right_inverse' must return a sequence of tensors of length "
@@ -434,15 +392,10 @@
 
     .. note::
 
-<<<<<<< HEAD
-        Whenever a parametrization is registered, both its forward and backward method will be called
-        once to perform a number of consistency checks.
-=======
         If unsafe=False (default) both the forward and right_inverse methods will be called
         once to perform a number of consistency checks.
         If unsafe=True, then right_inverse will be called if the tensor is not parametrized,
         and nothing will be called otherwise.
->>>>>>> aa6a8a6d
 
     .. warning::
 
@@ -456,14 +409,11 @@
         tensor_name (str): name of the parameter or buffer on which to register
             the parametrization
         parametrization (nn.Module): the parametrization to register
-<<<<<<< HEAD
-=======
     Keyword args:
         unsafe (bool): a boolean flag that denotes whether the parametrization
             may change the dtype and shape of the tensor. Default: `False`
             Warning: the parametrization is not checked for consistency upon registration.
             Enable this flag at your own risk.
->>>>>>> aa6a8a6d
 
     Raises:
         ValueError: if the module does not have a parameter or a buffer named :attr:`tensor_name`
@@ -513,48 +463,6 @@
         # If A is the space of tensors with shape and dtype equal to module.weight
         # we check that parametrization.forward and parametrization.right_inverse are
         # functions from A to A
-<<<<<<< HEAD
-
-        Y = getattr(module, tensor_name)
-        X = parametrization(Y)
-        if not isinstance(X, Tensor):
-            raise ValueError(
-                f"A parametrization must return a tensor. Got {type(X).__name__}."
-            )
-        if X.dtype != Y.dtype:
-            raise ValueError(
-                "Registering a parametrization may not change the dtype of the tensor.\n"
-                f"module.{tensor_name}.dtype: {Y.dtype}\n"
-                f"parametrization(module.{tensor_name}).dtype: {X.dtype}"
-            )
-        if X.shape != Y.shape:
-            raise ValueError(
-                "Registering a parametrization may not change the shape of the tensor.\n"
-                f"module.{tensor_name}.shape: {Y.shape}\n"
-                f"parametrization(module.{tensor_name}).shape: {X.shape}"
-            )
-        if hasattr(parametrization, "right_inverse"):
-            Z = parametrization.right_inverse(X)  # type: ignore[operator]
-            if not isinstance(Z, Tensor):
-                raise ValueError(
-                    f"parametrization.right_inverse must return a tensor. Got: {type(Z).__name__}"
-                )
-            if Z.dtype != Y.dtype:
-                raise ValueError(
-                    "The tensor returned by parametrization.right_inverse must have the same dtype "
-                    f"as module.{tensor_name}.\n"
-                    f"module.{tensor_name}.dtype: {Y.dtype}\n"
-                    f"returned dtype: {Z.dtype}"
-                )
-            if Z.shape != Y.shape:
-                raise ValueError(
-                    "The tensor returned by parametrization.right_inverse must have the same shape "
-                    f"as module.{tensor_name}.\n"
-                    f"module.{tensor_name}.shape: {Y.shape}\n"
-                    f"returned shape: {Z.shape}"
-                )
-        # else right_inverse is assumed to be the identity
-=======
         if not unsafe:
             Y = getattr(module, tensor_name)
             X = parametrization(Y)
@@ -595,26 +503,18 @@
                         f"returned shape: {Z.shape}"
                     )
             # else right_inverse is assumed to be the identity
->>>>>>> aa6a8a6d
 
         # add the new parametrization to the parametrization list
         assert isinstance(module.parametrizations, ModuleDict)  # Make mypy happy
         module.parametrizations[tensor_name].append(parametrization)
-<<<<<<< HEAD
-=======
         # If unsafe was True in previous parametrization, keep it enabled
         module.parametrizations[tensor_name].unsafe |= unsafe  # type: ignore[index, union-attr]
->>>>>>> aa6a8a6d
     elif tensor_name in module._buffers or tensor_name in module._parameters:
         # Set the parametrization mechanism
         # Fetch the original buffer or parameter
         original = getattr(module, tensor_name)
         # We create this early to check for possible errors
-<<<<<<< HEAD
-        parametrizations = ParametrizationList([parametrization], original)
-=======
         parametrizations = ParametrizationList([parametrization], original, unsafe=unsafe)
->>>>>>> aa6a8a6d
         # Delete the previous parameter or buffer
         delattr(module, tensor_name)
         # If this is the first parametrization registered on the module,
