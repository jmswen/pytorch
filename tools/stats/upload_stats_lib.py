--- conflicted
+++ resolved
@@ -4,12 +4,8 @@
 import io
 import json
 import os
-<<<<<<< HEAD
-=======
 import time
 import uuid
-import xml.etree.ElementTree as ET
->>>>>>> 9bc0b793
 import zipfile
 
 from decimal import Decimal
@@ -220,19 +216,10 @@
     Check if the test report is coming from rerun_disabled_tests workflow where
     each test is run multiple times
     """
-<<<<<<< HEAD
     return all(
         t.get("num_green", 0) + t.get("num_red", 0) > MAX_RETRY_IN_NON_DISABLED_MODE
         for t in tests.values()
     )
-=======
-    skipped = root.find(".//*skipped")
-    # Need to check against None here, if not skipped doesn't work as expected
-    if skipped is None:
-        return False
-
-    message = skipped.attrib.get("message", "")
-    return TARGET_WORKFLOW in message or "num_red" in message
 
 
 def _convert_float_values_to_decimals(data: Dict[str, Any]) -> Dict[str, Any]:
@@ -353,5 +340,4 @@
         # We don't want to fail the job if we can't upload the metric.
         # We still raise the ValueErrors outside this try block since those indicate improperly configured metrics
         warn(f"Error uploading metric to DynamoDB: {e}")
-        return
->>>>>>> 9bc0b793
+        return