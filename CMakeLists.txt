cmake_minimum_required(VERSION 3.13 FATAL_ERROR)
#cmake_policy(SET CMP0022 NEW)
#cmake_policy(SET CMP0023 NEW)

# Use compiler ID "AppleClang" instead of "Clang" for XCode.
# Not setting this sometimes makes XCode C compiler gets detected as "Clang",
# even when the C++ one is detected as "AppleClang".
cmake_policy(SET CMP0010 NEW)
cmake_policy(SET CMP0025 NEW)

# Suppress warning flags in default MSVC configuration.  It's not
# mandatory that we do this (and we don't if cmake is old), but it's
# nice when it's possible, and it's possible on our Windows configs.
if(NOT CMAKE_VERSION VERSION_LESS 3.15.0)
  cmake_policy(SET CMP0092 NEW)
endif()

if(NOT CMAKE_VERSION VERSION_LESS 3.10)
  set(FIND_CUDA_MODULE_DEPRECATED ON)
endif()

# ---[ Project and semantic versioning.
project(Torch CXX C)

if(${CMAKE_SYSTEM_NAME} STREQUAL "Linux")
  set(LINUX TRUE)
else()
  set(LINUX FALSE)
endif()

set(CMAKE_INSTALL_MESSAGE NEVER)

# check and set CMAKE_CXX_STANDARD
string(FIND "${CMAKE_CXX_FLAGS}" "-std=c++" env_cxx_standard)
if(env_cxx_standard GREATER -1)
  message(
      WARNING "C++ standard version definition detected in environment variable."
      "PyTorch requires -std=c++14. Please remove -std=c++ settings in your environment.")
endif()
set(CMAKE_CXX_STANDARD 14 CACHE STRING "The C++ standard whose features are requested to build this target.")
set(CMAKE_C_STANDARD   11 CACHE STRING "The C standard whose features are requested to build this target.")

if(DEFINED GLIBCXX_USE_CXX11_ABI)
  if(${GLIBCXX_USE_CXX11_ABI} EQUAL 1)
    set(CXX_STANDARD_REQUIRED ON)
    string(APPEND CMAKE_CXX_FLAGS " -D_GLIBCXX_USE_CXX11_ABI=1")
  else()
    # Please note this is required in order to ensure compatibility between gcc 9 and gcc 7
    # This could be removed when all Linux PyTorch binary builds are compiled by the same toolchain again
    string(APPEND CMAKE_CXX_FLAGS " -fabi-version=11")
  endif()
endif()

set(CMAKE_EXPORT_COMPILE_COMMANDS ON)

# One variable that determines whether the current cmake process is being run
# with the main Caffe2 library. This is useful for building modules - if
# modules are built with the main Caffe2 library then one does not need to do
# find caffe2 in the cmake script. One can usually guard it in some way like
#    if(NOT CAFFE2_CMAKE_BUILDING_WITH_MAIN_REPO)
#      find_package(Caffe2 REQUIRED)
#    endif()
set(CAFFE2_CMAKE_BUILDING_WITH_MAIN_REPO ON)

# Googletest's cmake files are going to set it on once they are processed. Let's
# set it at the very beginning so that the entire build is deterministic.
set(THREADS_PREFER_PTHREAD_FLAG ON)

if(NOT DEFINED BLAS_SET_BY_USER)
  if(DEFINED BLAS)
    set(BLAS_SET_BY_USER TRUE)
  else()
    message(STATUS "Not forcing any particular BLAS to be found")
    set(BLAS_SET_BY_USER FALSE)
  endif()
  set(BLAS_SET_BY_USER ${BLAS_SET_BY_USER} CACHE STRING "Marks whether BLAS was manually set by user or auto-detected")
endif()

# Apple specific
if(APPLE)
  # These lines are an attempt to make find_package(cuda) pick up
  # libcuda.dylib, and not cuda.framework.  It doesn't work all
  # the time, but it seems to help for some users.
  # TODO: replace this with a more robust fix
  set(CMAKE_FIND_FRAMEWORK LAST)
  set(CMAKE_FIND_APPBUNDLE LAST)

  # Get clang version on macOS
  execute_process( COMMAND ${CMAKE_CXX_COMPILER} --version OUTPUT_VARIABLE clang_full_version_string )
  string(REGEX REPLACE "Apple LLVM version ([0-9]+\\.[0-9]+).*" "\\1" CLANG_VERSION_STRING ${clang_full_version_string})
  message( STATUS "CLANG_VERSION_STRING:         " ${CLANG_VERSION_STRING} )


  # RPATH stuff
  set(CMAKE_MACOSX_RPATH ON)
  if(NOT IOS)
    # Determine if we can link against MPSGraph
    set(MPS_FOUND OFF)
    execute_process(
      COMMAND bash -c "xcrun --sdk macosx --show-sdk-version"
      RESULT_VARIABLE _exit_code
      OUTPUT_VARIABLE _macosx_sdk_version
      OUTPUT_STRIP_TRAILING_WHITESPACE)
    if(_exit_code EQUAL 0)
        set(_MPS_supported_os_version OFF)
        if(_macosx_sdk_version VERSION_GREATER_EQUAL 12.3)
            set(_MPS_supported_os_version ON)
        endif()
        message(STATUS "sdk version: ${_macosx_sdk_version}, mps supported: ${_MPS_supported_os_version}")
        execute_process(
          COMMAND bash -c "xcrun --sdk macosx --show-sdk-path"
          OUTPUT_VARIABLE _macosx_sdk_path
          OUTPUT_STRIP_TRAILING_WHITESPACE)
        set(_SDK_SEARCH_PATH "${_macosx_sdk_path}/System/Library/Frameworks/")
        set(_FRAMEWORK_SEARCH_PATH "/System/Library/Frameworks/")

        find_library(_MPS_fwrk_path_ NAMES MetalPerformanceShadersGraph MetalPerformanceShaders PATHS ${_FRAMEWORK_SEARCH_PATH} NO_DEFAULT_PATH)
        find_library(_MPS_sdk_path_ NAMES MetalPerformanceShadersGraph MetalPerformanceShaders PATHS ${_SDK_SEARCH_PATH} NO_DEFAULT_PATH)

        if(_MPS_supported_os_version AND _MPS_fwrk_path_ AND _MPS_sdk_path_)
          set(MPS_FOUND ON)
          message(STATUS "MPSGraph framework found")
        else()
          message(STATUS "MPSGraph framework not found")
        endif()
    else()
      message(STATUS "MPS: unable to get MacOS sdk version")
      message(STATUS "MPSGraph framework not found")
    endif()
  endif()
endif()

set(CPU_AARCH64 OFF)
set(CPU_INTEL OFF)

if(CMAKE_SYSTEM_PROCESSOR MATCHES "(AMD64|x86_64)")
  set(CPU_INTEL ON)
elseif(CMAKE_SYSTEM_PROCESSOR MATCHES "^(aarch64|arm64)")
  set(CPU_AARCH64 ON)
endif()


# For non-supported platforms, turn USE_DISTRIBUTED off by default.
# It is not tested and likely won't work without additional changes.
if(NOT LINUX AND NOT WIN32)
  set(USE_DISTRIBUTED OFF CACHE STRING "Use distributed")
  # On macOS, if USE_DISTRIBUTED is enabled (specified by the user),
  # then make Gloo build with the libuv transport.
  if(APPLE AND USE_DISTRIBUTED)
    set(USE_LIBUV ON CACHE STRING "")
  endif()
endif()

# ---[ Options.
# Note to developers: if you add an option below, make sure you also add it to
# cmake/Summary.cmake so that the summary prints out the option values.
include(CMakeDependentOption)
option(ATEN_NO_TEST "Do not build ATen test binaries" OFF)
option(BUILD_BINARY "Build C++ binaries" OFF)
option(BUILD_DOCS "Build Caffe2 documentation" OFF)
option(BUILD_CUSTOM_PROTOBUF "Build and use Caffe2's own protobuf under third_party" ON)
option(BUILD_PYTHON "Build Python binaries" ON)
option(BUILD_CAFFE2 "Master flag to build Caffe2" OFF)
option(BUILD_LITE_INTERPRETER "Master flag to build Lite Interpreter" OFF)
cmake_dependent_option(
    BUILD_CAFFE2_OPS "Build Caffe2 operators" ON
    "BUILD_CAFFE2" OFF)
option(BUILD_SHARED_LIBS "Build libcaffe2.so" ON)
cmake_dependent_option(
    CAFFE2_LINK_LOCAL_PROTOBUF "If set, build protobuf inside libcaffe2.so." ON
    "BUILD_SHARED_LIBS AND BUILD_CUSTOM_PROTOBUF" OFF)
cmake_dependent_option(
    CAFFE2_USE_MSVC_STATIC_RUNTIME "Using MSVC static runtime libraries" ON
    "NOT BUILD_SHARED_LIBS" OFF)
option(BUILD_TEST "Build C++ test binaries (need gtest and gbenchmark)" OFF)
option(BUILD_STATIC_RUNTIME_BENCHMARK "Build C++ binaries for static runtime benchmarks (need gbenchmark)" OFF)
option(BUILD_TENSOREXPR_BENCHMARK "Build C++ binaries for tensorexpr benchmarks (need gbenchmark)" OFF)
option(BUILD_MOBILE_BENCHMARK "Build C++ test binaries for mobile (ARM) targets(need gtest and gbenchmark)" OFF)
option(BUILD_MOBILE_TEST "Build C++ test binaries for mobile (ARM) targets(need gtest and gbenchmark)" OFF)
option(BUILD_JNI "Build JNI bindings" OFF)
option(BUILD_MOBILE_AUTOGRAD "Build autograd function in mobile build (in development)" OFF)
cmake_dependent_option(
    INSTALL_TEST "Install test binaries if BUILD_TEST is on" ON
    "BUILD_TEST" OFF)
option(USE_CPP_CODE_COVERAGE "Compile C/C++ with code coverage flags" OFF)
option(USE_COLORIZE_OUTPUT "Colorize output during compilation" ON)
option(USE_ASAN "Use Address Sanitizer" OFF)
option(USE_TSAN "Use Thread Sanitizer" OFF)
option(USE_CUDA "Use CUDA" ON)
# BUILD_SPLIT_CUDA must also be exported as an environment variable before building, with
# `export BUILD_SPLIT_CUDA=1` because cpp_extension.py can only work properly if this variable
# also exists in the environment.
# This option is incompatible with CUDA_SEPARABLE_COMPILATION.
cmake_dependent_option(
    BUILD_SPLIT_CUDA "Split torch_cuda library into torch_cuda_cu and torch_cuda_cpp" OFF
    "USE_CUDA AND NOT CUDA_SEPARABLE_COMPILATION" OFF)
cmake_dependent_option(
     BUILD_LAZY_CUDA_LINALG "Build cuda linalg ops as separate library" ON "USE_CUDA AND LINUX AND BUILD_PYTHON" OFF)
option(USE_FAST_NVCC "Use parallel NVCC build" OFF)
option(USE_ROCM "Use ROCm" ON)
option(CAFFE2_STATIC_LINK_CUDA "Statically link CUDA libraries" OFF)
cmake_dependent_option(
    USE_CUDNN "Use cuDNN" ON
    "USE_CUDA" OFF)
cmake_dependent_option(
    USE_STATIC_CUDNN "Use cuDNN static libraries" OFF
    "USE_CUDNN" OFF)
cmake_dependent_option(
    BUILD_NVFUSER_BENCHMARK "Build C++ binaries for nvfuser benchmarks" OFF
    "USE_CUDA" OFF)
cmake_dependent_option(
    USE_EXPERIMENTAL_CUDNN_V8_API "Use experimental cuDNN v8 API" ON
    "USE_CUDNN" OFF)
option(USE_FBGEMM "Use FBGEMM (quantized 8-bit server operators)" ON)
option(USE_KINETO "Use Kineto profiling library" ON)
option(USE_CUPTI_SO "Use CUPTI as a shared library" ON)
option(USE_FAKELOWP "Use FakeLowp operators" OFF)
option(USE_FFMPEG "Use ffmpeg" OFF)
option(USE_GFLAGS "Use GFLAGS" OFF)
option(USE_GLOG "Use GLOG" OFF)
option(USE_LEVELDB "Use LEVELDB" OFF)
option(USE_LITE_PROTO "Use lite protobuf instead of full." OFF)
option(USE_LMDB "Use LMDB" OFF)
option(USE_MAGMA "Use MAGMA" ON)
option(USE_METAL "Use Metal for Caffe2 iOS build" ON)
option(USE_PYTORCH_METAL "Use Metal for PyTorch iOS build" OFF)
option(USE_PYTORCH_METAL_EXPORT "Export Metal models on MacOSX desktop" OFF)
option(USE_NATIVE_ARCH "Use -march=native" OFF)
cmake_dependent_option(
    USE_MPS "Use MPS for macOS build" ON
    "MPS_FOUND" OFF)
cmake_dependent_option(
    USE_NCCL "Use NCCL" ON
    "USE_CUDA OR USE_ROCM;UNIX;NOT APPLE" OFF)
cmake_dependent_option(USE_RCCL "Use RCCL" ON
    USE_NCCL OFF)
cmake_dependent_option(
    USE_STATIC_NCCL "Use static NCCL" OFF
    "USE_NCCL" OFF)
cmake_dependent_option(
    USE_SYSTEM_NCCL "Use system-wide NCCL" OFF
    "USE_NCCL" OFF)
option(USE_NNAPI "Use NNAPI" OFF)
option(USE_NNPACK "Use NNPACK" ON)
cmake_dependent_option(
    USE_NUMA "Use NUMA. Only available on Linux." ON
    "LINUX" OFF)
cmake_dependent_option(
    USE_NVRTC "Use NVRTC. Only available if USE_CUDA is on." OFF
    "USE_CUDA" OFF)
option(USE_NUMPY "Use NumPy" ON)
option(USE_OBSERVERS "Use observers module." OFF)
option(USE_OPENCL "Use OpenCL" OFF)
option(USE_OPENCV "Use OpenCV" OFF)
option(USE_OPENMP "Use OpenMP for parallel code" ON)
cmake_dependent_option(
    USE_PRECOMPILED_HEADERS "Use pre-compiled headers to accelerate build. Requires cmake >= 3.16." OFF
    "CMAKE_VERSION VERSION_GREATER_EQUAL \"3.16\"" OFF)

option(USE_PROF "Use profiling" OFF)
option(USE_QNNPACK "Use QNNPACK (quantized 8-bit operators)" ON)
option(USE_PYTORCH_QNNPACK "Use ATen/QNNPACK (quantized 8-bit operators)" ON)
option(USE_REDIS "Use Redis" OFF)
option(USE_ROCKSDB "Use RocksDB" OFF)
option(USE_SNPE "Use Qualcomm's SNPE library" OFF)
option(USE_SYSTEM_EIGEN_INSTALL
    "Use system Eigen instead of the one under third_party" OFF)
option(USE_TENSORRT "Using Nvidia TensorRT library" OFF)
cmake_dependent_option(
    USE_VALGRIND "Use Valgrind. Only available on Linux." ON
    "LINUX" OFF)

if(NOT DEFINED USE_VULKAN)
  cmake_dependent_option(
      USE_VULKAN "Use Vulkan GPU backend" ON
      "ANDROID" OFF)
endif()

option(USE_SLEEF_FOR_ARM_VEC256 "Use sleef for arm" OFF)
option(USE_SOURCE_DEBUG_ON_MOBILE "Enable " ON)
option(USE_LITE_INTERPRETER_PROFILER "Enable " ON)
option(USE_VULKAN_FP16_INFERENCE "Vulkan - Use fp16 inference" OFF)
option(USE_VULKAN_RELAXED_PRECISION "Vulkan - Use relaxed precision math in the kernels (mediump)" OFF)
option(USE_VULKAN_SHADERC_RUNTIME "Vulkan - Use runtime shader compilation as opposed to build-time (needs libshaderc)" OFF)
# option USE_XNNPACK: try to enable xnnpack by default.
set(XNNPACK_MIN_CMAKE_VER 3.12)
cmake_dependent_option(
    USE_XNNPACK "Use XNNPACK. Requires cmake >= ${XNNPACK_MIN_CMAKE_VER}." ON
    "CMAKE_VERSION VERSION_GREATER_EQUAL ${XNNPACK_MIN_CMAKE_VER}" OFF)
if(NOT USE_XNNPACK AND CMAKE_VERSION VERSION_LESS ${XNNPACK_MIN_CMAKE_VER})
  message(WARNING "USE_XNNPACK is set to OFF. XNNPACK requires CMake version ${XNNPACK_MIN_CMAKE_VER} or greater.")
endif()
option(USE_ZMQ "Use ZMQ" OFF)
option(USE_ZSTD "Use ZSTD" OFF)
# Ensure that an ITT build is the default for x86 CPUs
cmake_dependent_option(
  USE_ITT "Use Intel(R) VTune Profiler ITT functionality" ON
  "CPU_INTEL" OFF)
# Ensure that an MKLDNN build is the default for x86 CPUs
# but optional for AArch64 (dependent on -DUSE_MKLDNN).
cmake_dependent_option(
  USE_MKLDNN "Use MKLDNN. Only available on x86, x86_64, and AArch64." "${CPU_INTEL}"
  "CPU_INTEL OR CPU_AARCH64" OFF)
cmake_dependent_option(
  USE_MKLDNN_ACL "Use Compute Library for the Arm architecture." OFF
  "USE_MKLDNN AND CPU_AARCH64" OFF)
set(MKLDNN_ENABLE_CONCURRENT_EXEC ${USE_MKLDNN})
cmake_dependent_option(
    USE_MKLDNN_CBLAS "Use CBLAS in MKLDNN" OFF
    "USE_MKLDNN" OFF)
option(USE_STATIC_MKL "Prefer to link with MKL statically (Unix only)" OFF)
option(USE_DISTRIBUTED "Use distributed" ON)
cmake_dependent_option(
    USE_MPI "Use MPI for Caffe2. Only available if USE_DISTRIBUTED is on." ON
    "USE_DISTRIBUTED" OFF)
cmake_dependent_option(
    USE_UCC "Use UCC. Only available if USE_DISTRIBUTED is on." OFF
    "USE_DISTRIBUTED" OFF)
cmake_dependent_option(
    USE_SYSTEM_UCC "Use system-wide UCC" OFF
    "USE_UCC" OFF)
cmake_dependent_option(
    USE_C10D_UCC "USE C10D UCC" ON "USE_DISTRIBUTED;USE_UCC" OFF)
cmake_dependent_option(
    USE_GLOO "Use Gloo. Only available if USE_DISTRIBUTED is on." ON
    "USE_DISTRIBUTED" OFF)
cmake_dependent_option(
  USE_GLOO_WITH_OPENSSL "Use Gloo with OpenSSL. Only available if USE_GLOO is on." OFF
    "USE_GLOO AND LINUX AND NOT INTERN_BUILD_MOBILE" OFF)
cmake_dependent_option(
    USE_C10D_GLOO "USE C10D GLOO" ON "USE_DISTRIBUTED;USE_GLOO" OFF)
cmake_dependent_option(
    USE_C10D_NCCL "USE C10D NCCL" ON "USE_DISTRIBUTED;USE_NCCL" OFF)
cmake_dependent_option(
    USE_NCCL_WITH_UCC "Enable UCC support for ProcessGroupNCCL. Only available if USE_C10D_NCCL is on." OFF
    "USE_C10D_NCCL" OFF)
cmake_dependent_option(
    USE_C10D_MPI "USE C10D MPI" ON "USE_DISTRIBUTED;USE_MPI" OFF)
cmake_dependent_option(
    USE_TENSORPIPE "Use TensorPipe. Only available if USE_DISTRIBUTED is on." ON
    "USE_DISTRIBUTED" OFF)
option(USE_TBB "Use TBB (Deprecated)" OFF)
cmake_dependent_option(
    USE_SYSTEM_TBB "Use system-provided Intel TBB." OFF "USE_TBB" OFF)
option(ONNX_ML "Enable traditional ONNX ML API." ON)
option(HAVE_SOVERSION "Whether to add SOVERSION to the shared objects" OFF)
option(BUILD_LIBTORCH_CPU_WITH_DEBUG "Enable RelWithDebInfo for libtorch_cpu target only" OFF)
cmake_dependent_option(
    USE_DEPLOY "Build embedded torch::deploy interpreter.  See torch/csrc/deploy/README.md for more info." OFF
    "BUILD_PYTHON" OFF)
cmake_dependent_option(USE_CCACHE "Attempt using CCache to wrap the compilation" ON "UNIX" OFF)
option(WERROR "Build with -Werror supported by the compiler" OFF)
option(USE_COREML_DELEGATE "Use the CoreML backend through delegate APIs" OFF)
option(USE_PER_OPERATOR_HEADERS "Whether ATen should generate separate headers for each operator" ON)
cmake_dependent_option(
    BUILD_LAZY_TS_BACKEND "Build the lazy Torchscript backend, not compatible with mobile builds" ON
    "NOT INTERN_BUILD_MOBILE" OFF)


if(USE_CCACHE)
  find_program(CCACHE_PROGRAM ccache)
  if(CCACHE_PROGRAM)
    set(CMAKE_C_COMPILER_LAUNCHER "${CCACHE_PROGRAM}" CACHE STRING "C compiler launcher")
    set(CMAKE_CXX_COMPILER_LAUNCHER "${CCACHE_PROGRAM}" CACHE STRING "CXX compiler launcher")
    set(CMAKE_CUDA_COMPILER_LAUNCHER "${CCACHE_PROGRAM}" CACHE STRING "CUDA compiler launcher")
  else()
    message(STATUS "Could not find ccache. Consider installing ccache to speed up compilation.")
  endif()
endif()

# Since TensorPipe does not support Windows, set it to OFF when WIN32 detected
# On Windows platform, if user does not install libuv in build conda env and
# does not set libuv_ROOT environment variable. Set USE_DISTRIBUTED to OFF.
if(WIN32)
  set(USE_TENSORPIPE OFF)
  message(WARNING "TensorPipe cannot be used on Windows. Set it to OFF")

  if(USE_DISTRIBUTED AND NOT DEFINED ENV{libuv_ROOT})
    find_library(
      libuv_tmp_LIBRARY
      NAMES uv libuv
      HINTS $ENV{CONDA_PREFIX}\\Library $ENV{PREFIX}\\Library
      PATH_SUFFIXES lib
      NO_DEFAULT_PATH)
    if(NOT libuv_tmp_LIBRARY)
      set(USE_DISTRIBUTED OFF)
      set(USE_GLOO OFF)
      message(
        WARNING "Libuv is not installed in current conda env. Set USE_DISTRIBUTED to OFF. "
        "Please run command 'conda install -c conda-forge libuv=1.39' to install libuv.")
    else()
      set(ENV{libuv_ROOT} ${libuv_tmp_LIBRARY}/../../)
    endif()
  endif()
endif()

if(USE_GLOO_WITH_OPENSSL)
  set(USE_TCP_OPENSSL_LOAD ON CACHE STRING "")
endif()

# Linux distributions do not want too many embedded sources, in that sense we
# need to be able to build pytorch with an (almost) empty third_party
# directory.
# USE_SYSTEM_LIBS is a shortcut variable to toggle all the # USE_SYSTEM_*
# variables on. Individual USE_SYSTEM_* variables can be toggled with
# USE_SYSTEM_LIBS being "OFF".
option(USE_SYSTEM_LIBS "Use all available system-provided libraries." OFF)
option(USE_SYSTEM_CPUINFO "Use system-provided cpuinfo." OFF)
option(USE_SYSTEM_SLEEF "Use system-provided sleef." OFF)
option(USE_SYSTEM_GLOO "Use system-provided gloo." OFF)
option(USE_SYSTEM_FP16 "Use system-provided fp16." OFF)
option(USE_SYSTEM_PYBIND11 "Use system-provided PyBind11." OFF)
option(USE_SYSTEM_PTHREADPOOL "Use system-provided pthreadpool." OFF)
option(USE_SYSTEM_PSIMD "Use system-provided psimd." OFF)
option(USE_SYSTEM_FXDIV "Use system-provided fxdiv." OFF)
option(USE_SYSTEM_BENCHMARK "Use system-provided google benchmark." OFF)
option(USE_SYSTEM_ONNX "Use system-provided onnx." OFF)
option(USE_SYSTEM_XNNPACK "Use system-provided xnnpack." OFF)
option(USE_GOLD_LINKER "Use ld.gold to link" OFF)
if(USE_SYSTEM_LIBS)
  set(USE_SYSTEM_CPUINFO ON)
  set(USE_SYSTEM_SLEEF ON)
  set(USE_SYSTEM_GLOO ON)
  set(BUILD_CUSTOM_PROTOBUF OFF)
  set(USE_SYSTEM_EIGEN_INSTALL ON)
  set(USE_SYSTEM_FP16 ON)
  set(USE_SYSTEM_PTHREADPOOL ON)
  set(USE_SYSTEM_PSIMD ON)
  set(USE_SYSTEM_FXDIV ON)
  set(USE_SYSTEM_BENCHMARK ON)
  set(USE_SYSTEM_ONNX ON)
  set(USE_SYSTEM_XNNPACK ON)
  set(USE_SYSTEM_PYBIND11 ON)
  if(USE_TBB)
    set(USE_SYSTEM_TBB ON)
  endif()
endif()

# Used when building Caffe2 through setup.py
option(BUILDING_WITH_TORCH_LIBS "Tell cmake if Caffe2 is being built alongside torch libs" ON)

# /Z7 override option
# When generating debug symbols, CMake default to use the flag /Zi.
# However, it is not compatible with sccache. So we rewrite it off.
# But some users don't use sccache; this override is for them.
cmake_dependent_option(
  MSVC_Z7_OVERRIDE "Work around sccache bug by replacing /Zi and /ZI with /Z7 when using MSVC (if you are not using sccache, you can turn this OFF)" ON
  "MSVC" OFF)

if(NOT USE_SYSTEM_ONNX)
  set(ONNX_NAMESPACE "onnx_torch" CACHE STRING "A namespace for ONNX; needed to build with other frameworks that share ONNX.")
else()
  set(ONNX_NAMESPACE "onnx" CACHE STRING "A namespace for ONNX; needed to build with other frameworks that share ONNX.")
endif()
set(SELECTED_OP_LIST "" CACHE STRING
    "Path to the yaml file that contains the list of operators to include for custom build. Include all operators by default.")
option(
    STATIC_DISPATCH_BACKEND
    "Name of the backend for which static dispatch code is generated, e.g.: CPU."
    "")
option(USE_LIGHTWEIGHT_DISPATCH "Enable codegen unboxing for ATen ops, need to work with static dispatch in order to work properly." OFF)
if(USE_LIGHTWEIGHT_DISPATCH AND NOT STATIC_DISPATCH_BACKEND)
  message(FATAL_ERROR "Need to enable static dispatch after enabling USE_LIGHTWEIGHT_DISPATCH.")
endif()
option(
  TRACING_BASED
  "Master flag to build Lite Interpreter with tracing build option"
  OFF)

# This is a fix for a rare build issue on Ubuntu:
# symbol lookup error: miniconda3/envs/pytorch-py3.7/lib/libmkl_intel_lp64.so: undefined symbol: mkl_blas_dsyrk
# https://software.intel.com/en-us/articles/symbol-lookup-error-when-linking-intel-mkl-with-gcc-on-ubuntu
if(LINUX)
  set(CMAKE_SHARED_LINKER_FLAGS "${CMAKE_SHARED_LINKER_FLAGS} -Wl,--no-as-needed")
endif()

if(MSVC)
  set(CMAKE_NINJA_CMCLDEPS_RC OFF)
  foreach(flag_var
      CMAKE_C_FLAGS CMAKE_C_FLAGS_DEBUG CMAKE_C_FLAGS_RELEASE
      CMAKE_C_FLAGS_MINSIZEREL CMAKE_C_FLAGS_RELWITHDEBINFO
      CMAKE_CXX_FLAGS CMAKE_CXX_FLAGS_DEBUG CMAKE_CXX_FLAGS_RELEASE
      CMAKE_CXX_FLAGS_MINSIZEREL CMAKE_CXX_FLAGS_RELWITHDEBINFO)
    # Replace /Zi and /ZI with /Z7
    if(MSVC_Z7_OVERRIDE)
      if(${flag_var} MATCHES "/Z[iI]")
        string(REGEX REPLACE "/Z[iI]" "/Z7" ${flag_var} "${${flag_var}}")
      endif(${flag_var} MATCHES "/Z[iI]")
    endif(MSVC_Z7_OVERRIDE)
    # Turn off warnings on Windows.  In an ideal world we'd be warning
    # clean on Windows too, but this is too much work for our
    # non-Windows developers.
    #
    # NB: Technically, this is not necessary if CMP0092 was applied
    # properly, but only cmake >= 3.15 has this policy, so we nail
    # it one more time just be safe.
    #
    # NB2: This is NOT enough to prevent warnings from nvcc on MSVC.  At the
    # moment only CMP0092 is enough to prevent those warnings too.
    string(REPLACE "/W3" "" ${flag_var} "${${flag_var}}")

    # Turn off warnings (Windows build is currently is extremely warning
    # unclean and the warnings aren't telling us anything useful.)
    string(APPEND ${flag_var} " /w")

    if(${CAFFE2_USE_MSVC_STATIC_RUNTIME})
      if(${flag_var} MATCHES "/MD")
        string(REGEX REPLACE "/MD" "/MT" ${flag_var} "${${flag_var}}")
      endif(${flag_var} MATCHES "/MD")
    else()
      if(${flag_var} MATCHES "/MT")
        string(REGEX REPLACE "/MT" "/MD" ${flag_var} "${${flag_var}}")
      endif()
    endif()

    # /bigobj increases number of sections in .obj file, which is needed to link
    # against libraries in Python 2.7 under Windows
    # For Visual Studio generators, if /MP is not added, then we may need
    # to add /MP to the flags.
    # For other generators like ninja, we don't need to add /MP because it is
    # already handled by the generator itself.
    if(CMAKE_GENERATOR MATCHES "Visual Studio" AND NOT ${flag_var} MATCHES "/MP")
      set(${flag_var} "${${flag_var}} /MP /bigobj")
    else()
      set(${flag_var} "${${flag_var}} /bigobj")
    endif()
  endforeach(flag_var)

  foreach(flag_var
      CMAKE_C_FLAGS CMAKE_C_FLAGS_RELEASE CMAKE_C_FLAGS_MINSIZEREL
      CMAKE_CXX_FLAGS CMAKE_CXX_FLAGS_RELEASE CMAKE_CXX_FLAGS_MINSIZEREL)
    if(${flag_var} MATCHES "/Z[iI7]")
      string(REGEX REPLACE "/Z[iI7]" "" ${flag_var} "${${flag_var}}")
    endif()
  endforeach(flag_var)

  foreach(flag_var
      CMAKE_SHARED_LINKER_FLAGS_RELWITHDEBINFO CMAKE_STATIC_LINKER_FLAGS_RELWITHDEBINFO
      CMAKE_EXE_LINKER_FLAGS_RELWITHDEBINFO CMAKE_MODULE_LINKER_FLAGS_RELWITHDEBINFO
      CMAKE_SHARED_LINKER_FLAGS_DEBUG CMAKE_STATIC_LINKER_FLAGS_DEBUG
      CMAKE_EXE_LINKER_FLAGS_DEBUG CMAKE_MODULE_LINKER_FLAGS_DEBUG)
    # Switch off incremental linking in debug/relwithdebinfo builds
    if(${flag_var} MATCHES "/INCREMENTAL" AND NOT ${flag_var} MATCHES "/INCREMENTAL:NO")
      string(REGEX REPLACE "/INCREMENTAL" "/INCREMENTAL:NO" ${flag_var} "${${flag_var}}")
    endif()
  endforeach(flag_var)

  foreach(flag_var
      CMAKE_SHARED_LINKER_FLAGS CMAKE_STATIC_LINKER_FLAGS
      CMAKE_EXE_LINKER_FLAGS CMAKE_MODULE_LINKER_FLAGS)
    string(APPEND ${flag_var} " /ignore:4049 /ignore:4217 /ignore:4099")
  endforeach(flag_var)

  # Try harder
  string(APPEND CMAKE_CUDA_FLAGS " -Xcompiler /w -w")
endif(MSVC)

string(APPEND CMAKE_CUDA_FLAGS " -Xfatbin -compress-all")

if(NOT MSVC)
  string(APPEND CMAKE_CUDA_FLAGS_DEBUG " -g -lineinfo --source-in-ptx")
  string(APPEND CMAKE_CUDA_FLAGS_RELWITHDEBINFO " -g -lineinfo --source-in-ptx")
endif(NOT MSVC)

# Set INTERN_BUILD_MOBILE for all mobile builds. Components that are not
# applicable to mobile are disabled by this variable.
# Setting `BUILD_PYTORCH_MOBILE_WITH_HOST_TOOLCHAIN` environment variable can
# force it to do mobile build with host toolchain - which is useful for testing
# purpose.
if(ANDROID OR IOS OR DEFINED ENV{BUILD_PYTORCH_MOBILE_WITH_HOST_TOOLCHAIN})
  set(INTERN_BUILD_MOBILE ON)
  message(WARNING "INTERN_BUILD_MOBILE is on, disabling BUILD_LAZY_TS_BACKEND")
  set(BUILD_LAZY_TS_BACKEND OFF)

  if(DEFINED ENV{BUILD_PYTORCH_MOBILE_WITH_HOST_TOOLCHAIN})
    # C10_MOBILE is derived from Android/iOS toolchain macros in
    # c10/macros/Macros.h, so it needs to be explicitly set here.
    string(APPEND CMAKE_CXX_FLAGS " -DC10_MOBILE")
  endif()

  if(DEFINED ENV{PYTORCH_MOBILE_TRIM_DISPATCH_KEY_SET})
    # If PYTORCH_MOBILE_TRIM_DISPATCH_KEY_SET is defined (env var),
    # then define C10_MOBILE_TRIM_DISPATCH_KEYS, which limits the
    # number of dispatch keys in OperatorEntry::dispatchTable_
    # to reduce peak memory during library initialization.
    string(APPEND CMAKE_CXX_FLAGS " -DC10_MOBILE_TRIM_DISPATCH_KEYS")
  endif()
endif()

# INTERN_BUILD_ATEN_OPS is used to control whether to build ATen/TH operators.
set(INTERN_BUILD_ATEN_OPS ON)

# Build libtorch mobile library, which contains ATen/TH ops and native support for
# TorchScript model, but doesn't contain not-yet-unified caffe2 ops;
if(INTERN_BUILD_MOBILE)
  if(NOT BUILD_SHARED_LIBS AND NOT "${SELECTED_OP_LIST}" STREQUAL "")
    string(APPEND CMAKE_CXX_FLAGS " -DNO_EXPORT")
  endif()
  if(BUILD_MOBILE_AUTOGRAD)
    set(INTERN_DISABLE_AUTOGRAD OFF)
  else()
    set(INTERN_DISABLE_AUTOGRAD ON)
  endif()
  set(BUILD_PYTHON OFF)
  set(BUILD_CAFFE2_OPS OFF)
  set(USE_DISTRIBUTED OFF)
  set(NO_API ON)
  set(USE_FBGEMM OFF)
  set(USE_QNNPACK OFF)
  set(INTERN_DISABLE_ONNX ON)
  set(INTERN_USE_EIGEN_BLAS ON)
  # Disable developing mobile interpreter for actual mobile build.
  # Enable it elsewhere to capture build error.
  set(INTERN_DISABLE_MOBILE_INTERP ON)
endif()

# ---[ Utils
include(cmake/public/utils.cmake)

# ---[ Version numbers for generated libraries
file(READ version.txt TORCH_DEFAULT_VERSION)
# Strip trailing newline
string(REGEX REPLACE "\n$" "" TORCH_DEFAULT_VERSION "${TORCH_DEFAULT_VERSION}")
if("${TORCH_DEFAULT_VERSION} " STREQUAL " ")
  message(WARNING "Could not get version from base 'version.txt'")
  # If we can't get the version from the version file we should probably
  # set it to something non-sensical like 0.0.0
  set(TORCH_DEFAULT_VERSION, "0.0.0")
endif()
set(TORCH_BUILD_VERSION "${TORCH_DEFAULT_VERSION}" CACHE STRING "Torch build version")
if(DEFINED ENV{PYTORCH_BUILD_VERSION})
  set(TORCH_BUILD_VERSION "$ENV{PYTORCH_BUILD_VERSION}"
    CACHE STRING "Torch build version" FORCE)
endif()
if(NOT TORCH_BUILD_VERSION)
  # An empty string was specified so force version to the default
  set(TORCH_BUILD_VERSION "${TORCH_DEFAULT_VERSION}"
    CACHE STRING "Torch build version" FORCE)
endif()
caffe2_parse_version_str(TORCH ${TORCH_BUILD_VERSION})
caffe2_parse_version_str(CAFFE2 ${TORCH_BUILD_VERSION})
set(TORCH_SOVERSION "${TORCH_VERSION_MAJOR}.${TORCH_VERSION_MINOR}")

# ---[ CMake scripts + modules
list(APPEND CMAKE_MODULE_PATH ${PROJECT_SOURCE_DIR}/cmake/Modules)

# ---[ CMake build directories
set(CMAKE_ARCHIVE_OUTPUT_DIRECTORY ${CMAKE_BINARY_DIR}/lib)
set(CMAKE_LIBRARY_OUTPUT_DIRECTORY ${CMAKE_BINARY_DIR}/lib)
set(CMAKE_RUNTIME_OUTPUT_DIRECTORY ${CMAKE_BINARY_DIR}/bin)

enable_testing()

# ---[ Build variables set within the cmake tree
include(cmake/BuildVariables.cmake)
set(CAFFE2_ALLOWLIST "" CACHE STRING "A allowlist file of files that one should build.")

# Set default build type
if(NOT CMAKE_BUILD_TYPE)
    message(STATUS "Build type not set - defaulting to Release")
    set(CMAKE_BUILD_TYPE "Release" CACHE STRING "Choose the type of build from: Debug Release RelWithDebInfo MinSizeRel Coverage." FORCE)
endif()

# The below means we are cross compiling for arm64 or x86_64 on MacOSX
if(NOT IOS AND CMAKE_SYSTEM_NAME STREQUAL "Darwin" AND CMAKE_OSX_ARCHITECTURES MATCHES "^(x86_64|arm64)$")
  set(CROSS_COMPILING_MACOSX TRUE)
  # We need to compile a universal protoc to not fail protobuf build
  # We set CMAKE_TRY_COMPILE_TARGET_TYPE to STATIC_LIBRARY (vs executable) to succeed the cmake compiler check for cross-compiling
  set(protoc_build_command "./scripts/build_host_protoc.sh --other-flags -DCMAKE_OSX_ARCHITECTURES=\"x86_64;arm64\" -DCMAKE_TRY_COMPILE_TARGET_TYPE=STATIC_LIBRARY -DCMAKE_C_COMPILER_WORKS=1 -DCMAKE_CXX_COMPILER_WORKS=1")
  # We write to a temp scriptfile because CMake COMMAND dislikes double quotes in commands
  file(WRITE ${PROJECT_SOURCE_DIR}/tmp_protoc_script.sh "#!/bin/bash\n${protoc_build_command}")
  file(COPY ${PROJECT_SOURCE_DIR}/tmp_protoc_script.sh DESTINATION ${PROJECT_SOURCE_DIR}/scripts/ FILE_PERMISSIONS OWNER_EXECUTE OWNER_WRITE OWNER_READ)
  execute_process(COMMAND ./scripts/tmp_protoc_script.sh
                  WORKING_DIRECTORY ${PROJECT_SOURCE_DIR}
                  RESULT_VARIABLE BUILD_HOST_PROTOC_RESULT)
  file(REMOVE ${PROJECT_SOURCE_DIR}/tmp_protoc_script.sh ${PROJECT_SOURCE_DIR}/scripts/tmp_protoc_script.sh)
  if(NOT BUILD_HOST_PROTOC_RESULT EQUAL "0")
    message(FATAL_ERROR "Could not compile universal protoc.")
  endif()
  set(PROTOBUF_PROTOC_EXECUTABLE "${PROJECT_SOURCE_DIR}/build_host_protoc/bin/protoc")
  set(CAFFE2_CUSTOM_PROTOC_EXECUTABLE "${PROJECT_SOURCE_DIR}/build_host_protoc/bin/protoc")
endif()

# ---[ Misc checks to cope with various compiler modes
include(cmake/MiscCheck.cmake)

# External projects
include(ExternalProject)

# ---[ Dependencies
# ---[ FBGEMM doesn't work on x86 32bit and CMAKE_SYSTEM_PROCESSOR thinks its 64bit
if(USE_FBGEMM AND ((CMAKE_SYSTEM_PROCESSOR STREQUAL "x86_64" AND CMAKE_SIZEOF_VOID_P EQUAL 4) OR CMAKE_SYSTEM_PROCESSOR STREQUAL "x86"))
  set(USE_FBGEMM OFF)
endif()

set(BUILD_ONEDNN_GRAPH OFF)

include(cmake/Dependencies.cmake)

<<<<<<< HEAD
=======
# Moved this cmake set option down here because CMAKE_CUDA_COMPILER_VERSION is not avaialble until now
cmake_dependent_option(
  USE_FLASH_ATTENTION
  "Whether to build the flash_attention kernel for scaled dot product attention" ON
  "USE_CUDA AND NOT ROCM AND NOT MSVC AND NOT CMAKE_CUDA_COMPILER_VERSION VERSION_LESS 11.6" OFF)
if(USE_FLASH_ATTENTION)
    ADD_DEFINITIONS(-DUSE_FLASH_ATTENTION)
ENDIF()


>>>>>>> f8e71ca3
if(USE_CUDA AND (CMAKE_CUDA_COMPILER_VERSION VERSION_LESS 10.2) AND (CMAKE_HOST_SYSTEM_NAME MATCHES "Windows"))
  # CUDA < 10.2 doesn't support compiling and extracting header dependencies in
  # one call, so instead CMake calls nvcc twice with && in between.
  # However, on windows cmd.exe has a 8191 character limit for commands which we
  # start hitting. This moves most argments into a file to avoid going over the limit

  set(CMAKE_CUDA_USE_RESPONSE_FILE_FOR_OBJECTS ON)
  set(CMAKE_NINJA_FORCE_RESPONSE_FILE ON CACHE INTERNAL "")
endif()

if(USE_FBGEMM)
  string(APPEND CMAKE_CXX_FLAGS " -DUSE_FBGEMM")
endif()

if(USE_QNNPACK)
  string(APPEND CMAKE_CXX_FLAGS " -DUSE_QNNPACK")
endif()

if(USE_PYTORCH_QNNPACK)
  string(APPEND CMAKE_CXX_FLAGS " -DUSE_PYTORCH_QNNPACK")
endif()

if(USE_SLEEF_FOR_ARM_VEC256)
  string(APPEND CMAKE_CXX_FLAGS " -DAT_BUILD_ARM_VEC256_WITH_SLEEF")
endif()

if(USE_XNNPACK)
  string(APPEND CMAKE_CXX_FLAGS " -DUSE_XNNPACK")
endif()

if(USE_VULKAN)
  string(APPEND CMAKE_CXX_FLAGS " -DUSE_VULKAN")
  string(APPEND CMAKE_CXX_FLAGS " -DUSE_VULKAN_API")

  if(USE_VULKAN_FP16_INFERENCE)
    string(APPEND CMAKE_CXX_FLAGS " -DUSE_VULKAN_FP16_INFERENCE")
  endif()

  if(USE_VULKAN_RELAXED_PRECISION)
    string(APPEND CMAKE_CXX_FLAGS " -DUSE_VULKAN_RELAXED_PRECISION")
  endif()

  if(USE_VULKAN_SHADERC_RUNTIME)
    string(APPEND CMAKE_CXX_FLAGS " -DUSE_VULKAN_SHADERC_RUNTIME")
  endif()
endif()

if(BUILD_LITE_INTERPRETER)
  string(APPEND CMAKE_CXX_FLAGS " -DBUILD_LITE_INTERPRETER")
endif()

if(TRACING_BASED)
  string(APPEND CMAKE_CXX_FLAGS " -DTRACING_BASED")
endif()

if(USE_PYTORCH_METAL)
  string(APPEND CMAKE_CXX_FLAGS " -DUSE_PYTORCH_METAL")
endif()

if(USE_PYTORCH_METAL_EXPORT)
  string(APPEND CMAKE_CXX_FLAGS " -DUSE_PYTORCH_METAL_EXPORT")
endif()

if(USE_SOURCE_DEBUG_ON_MOBILE)
  string(APPEND CMAKE_CXX_FLAGS " -DSYMBOLICATE_MOBILE_DEBUG_HANDLE")
endif()

if(USE_LITE_INTERPRETER_PROFILER)
  string(APPEND CMAKE_CXX_FLAGS " -DEDGE_PROFILER_USE_KINETO")
endif()

if(USE_COREML_DELEGATE)
  string(APPEND CMAKE_CXX_FLAGS " -DUSE_COREML_DELEGATE")
endif()

# ---[ Allowlist file if allowlist is specified
include(cmake/Allowlist.cmake)

# ---[ Set link flag, handle additional deps for gcc 4.8 and above
if(CMAKE_COMPILER_IS_GNUCXX AND CMAKE_CXX_COMPILER_VERSION VERSION_GREATER 4.8.0 AND NOT ANDROID)
  message(STATUS "GCC ${CMAKE_CXX_COMPILER_VERSION}: Adding gcc and gcc_s libs to link line")
  list(APPEND Caffe2_DEPENDENCY_LIBS gcc_s gcc)
endif()

# ---[ Build flags
if(NOT MSVC)
  string(APPEND CMAKE_CXX_FLAGS " -O2 -fPIC")
  string(APPEND CMAKE_CXX_FLAGS " -Wno-narrowing")
  # Eigen fails to build with some versions, so convert this to a warning
  # Details at http://eigen.tuxfamily.org/bz/show_bug.cgi?id=1459
  string(APPEND CMAKE_CXX_FLAGS " -Wall")
  string(APPEND CMAKE_CXX_FLAGS " -Wextra")
  append_cxx_flag_if_supported("-Werror=return-type" CMAKE_CXX_FLAGS)
  append_cxx_flag_if_supported("-Werror=non-virtual-dtor" CMAKE_CXX_FLAGS)
  append_cxx_flag_if_supported("-Wno-missing-field-initializers" CMAKE_CXX_FLAGS)
  append_cxx_flag_if_supported("-Wno-type-limits" CMAKE_CXX_FLAGS)
  append_cxx_flag_if_supported("-Wno-array-bounds" CMAKE_CXX_FLAGS)
  append_cxx_flag_if_supported("-Wno-unknown-pragmas" CMAKE_CXX_FLAGS)
  append_cxx_flag_if_supported("-Wno-unused-parameter" CMAKE_CXX_FLAGS)
  append_cxx_flag_if_supported("-Wno-unused-function" CMAKE_CXX_FLAGS)
  append_cxx_flag_if_supported("-Wno-unused-result" CMAKE_CXX_FLAGS)
  append_cxx_flag_if_supported("-Wno-strict-overflow" CMAKE_CXX_FLAGS)
  append_cxx_flag_if_supported("-Wno-strict-aliasing" CMAKE_CXX_FLAGS)
  append_cxx_flag_if_supported("-Wno-error=deprecated-declarations" CMAKE_CXX_FLAGS)
  if("${CMAKE_CXX_COMPILER_ID}" MATCHES "Clang")
    string(APPEND CMAKE_CXX_FLAGS " -Wno-range-loop-analysis")
    string(APPEND CMAKE_CXX_FLAGS " -Wno-pass-failed")
  endif()
  if(CMAKE_COMPILER_IS_GNUCXX AND (CMAKE_CXX_COMPILER_VERSION VERSION_LESS 6.0.0))
    # Suppress issue: https://gcc.gnu.org/bugzilla/show_bug.cgi?id=43407
    string(APPEND CMAKE_CXX_FLAGS " -Wno-attributes")
  endif()
  if(CMAKE_COMPILER_IS_GNUCXX AND NOT (CMAKE_CXX_COMPILER_VERSION VERSION_LESS 7.0.0))
    string(APPEND CMAKE_CXX_FLAGS " -Wno-stringop-overflow")
  endif()
  if(CMAKE_COMPILER_IS_GNUCXX)
    # Suppress "The ABI for passing parameters with 64-byte alignment has changed in GCC 4.6"
    string(APPEND CMAKE_CXX_FLAGS " -Wno-psabi")
  endif()

  # Use ld.gold if available, fall back to ld.bfd (the default ld) if not
  if(USE_GOLD_LINKER)
    if(USE_DISTRIBUTED AND USE_MPI)
      # Same issue as here with default MPI on Ubuntu
      # https://bugs.launchpad.net/ubuntu/+source/deal.ii/+bug/1841577
      message(WARNING "Refusing to use gold when USE_MPI=1")
    else()
      execute_process(
        COMMAND
        "${CMAKE_C_COMPILER}" -fuse-ld=gold -Wl,--version
         ERROR_QUIET
         OUTPUT_VARIABLE LD_VERSION)
      if(NOT "${LD_VERSION}" MATCHES "GNU gold")
        message(WARNING "USE_GOLD_LINKER was set but ld.gold isn't available, turning it off")
        set(USE_GOLD_LINKER OFF)
      else()
        message(STATUS "ld.gold is available, using it to link")
        set(CMAKE_EXE_LINKER_FLAGS "${CMAKE_EXE_LINKER_FLAGS} -fuse-ld=gold")
        set(CMAKE_SHARED_LINKER_FLAGS "${CMAKE_SHARED_LINKER_FLAGS} -fuse-ld=gold")
        set(CMAKE_MODULE_LINKER_FLAGS "${CMAKE_MODULE_LINKER_FLAGS} -fuse-ld=gold")
      endif()
    endif()
  endif()

  append_cxx_flag_if_supported("-Wno-error=pedantic" CMAKE_CXX_FLAGS)
  append_cxx_flag_if_supported("-Wno-error=redundant-decls" CMAKE_CXX_FLAGS)
  append_cxx_flag_if_supported("-Wno-error=old-style-cast" CMAKE_CXX_FLAGS)
  # These flags are not available in GCC-4.8.5. Set only when using clang.
  # Compared against https://gcc.gnu.org/onlinedocs/gcc-4.8.5/gcc/Option-Summary.html
  if("${CMAKE_CXX_COMPILER_ID}" MATCHES "Clang")
    append_cxx_flag_if_supported("-Wconstant-conversion" CMAKE_CXX_FLAGS)
    append_cxx_flag_if_supported("-Wno-invalid-partial-specialization" CMAKE_CXX_FLAGS)
    append_cxx_flag_if_supported("-Wno-typedef-redefinition" CMAKE_CXX_FLAGS)
    append_cxx_flag_if_supported("-Wno-unused-private-field" CMAKE_CXX_FLAGS)
    append_cxx_flag_if_supported("-Wno-inconsistent-missing-override" CMAKE_CXX_FLAGS)
    append_cxx_flag_if_supported("-Wno-aligned-allocation-unavailable" CMAKE_CXX_FLAGS)
    append_cxx_flag_if_supported("-Wno-c++14-extensions" CMAKE_CXX_FLAGS)
    append_cxx_flag_if_supported("-Wno-constexpr-not-const" CMAKE_CXX_FLAGS)
    append_cxx_flag_if_supported("-Wno-missing-braces" CMAKE_CXX_FLAGS)
    append_cxx_flag_if_supported("-Qunused-arguments" CMAKE_CXX_FLAGS)
    if(${USE_COLORIZE_OUTPUT})
    endif()
  endif()

  if(${USE_COLORIZE_OUTPUT})
    append_cxx_flag_if_supported("-fcolor-diagnostics" CMAKE_CXX_FLAGS)
    append_cxx_flag_if_supported("-fdiagnostics-color=always" CMAKE_CXX_FLAGS)
  endif()

  if((APPLE AND (NOT ("${CLANG_VERSION_STRING}" VERSION_LESS "9.0")))
    OR(CMAKE_COMPILER_IS_GNUCXX
    AND(CMAKE_CXX_COMPILER_VERSION VERSION_GREATER 7.0 AND NOT APPLE)))
    string(APPEND CMAKE_CXX_FLAGS " -faligned-new")
  endif()
  if(WERROR)
    check_cxx_compiler_flag("-Werror" COMPILER_SUPPORT_WERROR)
    if(NOT COMPILER_SUPPORT_WERROR)
      set(WERROR FALSE)
    else()
      string(APPEND CMAKE_CXX_FLAGS " -Werror")
    endif()
  endif(WERROR)
  if(NOT APPLE)
    append_cxx_flag_if_supported("-Wno-unused-but-set-variable" CMAKE_CXX_FLAGS)
    append_cxx_flag_if_supported("-Wno-maybe-uninitialized" CMAKE_CXX_FLAGS)
  endif()
  string(APPEND CMAKE_CXX_FLAGS_DEBUG " -fno-omit-frame-pointer -O0")
  string(APPEND CMAKE_LINKER_FLAGS_DEBUG " -fno-omit-frame-pointer -O0")
  append_cxx_flag_if_supported("-fno-math-errno" CMAKE_CXX_FLAGS)
  append_cxx_flag_if_supported("-fno-trapping-math" CMAKE_CXX_FLAGS)
  append_cxx_flag_if_supported("-Werror=format" CMAKE_CXX_FLAGS)
  append_cxx_flag_if_supported("-Werror=cast-function-type" CMAKE_CXX_FLAGS)
  check_cxx_compiler_flag("-Werror=sign-compare" HAS_WERROR_SIGN_COMPARE)
  # This doesn't work globally so we use the test on specific
  # target_compile_options
endif()

if(USE_ASAN)
    string(APPEND CMAKE_CXX_FLAGS_DEBUG " -fsanitize=address")
    string(APPEND CMAKE_LINKER_FLAGS_DEBUG " -fsanitize=address")
endif()

if(CMAKE_SYSTEM_PROCESSOR MATCHES "aarch64")
  include(CheckCSourceCompiles)
  check_c_source_compiles("#include <arm_neon.h>
int main() {
  float a[] = {1.0, 1.0};
  float32x4x2_t v;
  v.val[0] = vcombine_f32 (vcreate_f32 (0UL), vcreate_f32 (0UL));
  v.val[1] = vcombine_f32 (vcreate_f32 (0UL), vcreate_f32 (0UL));
  vst1q_f32_x2(a, v);
  return 0;
}" HAS_VST1)

  if(NOT HAS_VST1)
    string(APPEND CMAKE_CXX_FLAGS " -DMISSING_ARM_VST1")
  endif()
endif()

if(CMAKE_SYSTEM_PROCESSOR MATCHES "aarch64")
  include(CheckCSourceCompiles)
  check_c_source_compiles("#include <arm_neon.h>
int main() {
  float a[] = {1.0, 1.0};
  vld1q_f32_x2(a);
  return 0;
}" HAS_VLD1)

  if(NOT HAS_VLD1)
    string(APPEND CMAKE_CXX_FLAGS " -DMISSING_ARM_VLD1")
  endif()
endif()


# Add code coverage flags to supported compilers
if(USE_CPP_CODE_COVERAGE)
  if("${CMAKE_CXX_COMPILER_ID}" STREQUAL "GNU")
    string(APPEND CMAKE_C_FLAGS  " --coverage -fprofile-abs-path")
    string(APPEND CMAKE_CXX_FLAGS  " --coverage -fprofile-abs-path")
  elseif("${CMAKE_CXX_COMPILER_ID}" MATCHES "Clang")
    string(APPEND CMAKE_C_FLAGS  " -fprofile-instr-generate -fcoverage-mapping")
    string(APPEND CMAKE_CXX_FLAGS " -fprofile-instr-generate -fcoverage-mapping")
  else()
    message(ERROR "Code coverage for compiler ${CMAKE_CXX_COMPILER_ID} is unsupported")
  endif()

endif()

if(APPLE)
    if(USE_MPS)
      string(APPEND CMAKE_CXX_FLAGS " -DUSE_MPS -fno-objc-arc")
      string(APPEND CMAKE_SHARED_LINKER_FLAGS " -weak_framework Foundation -weak_framework MetalPerformanceShaders -weak_framework MetalPerformanceShadersGraph -weak_framework Metal")
      # To suppress MPSGraph availability warnings
      append_cxx_flag_if_supported("-Wno-unguarded-availability-new" CMAKE_CXX_FLAGS)
    endif()
    append_cxx_flag_if_supported("-Wno-unused-private-field" CMAKE_CXX_FLAGS)
    append_cxx_flag_if_supported("-Wno-missing-braces" CMAKE_CXX_FLAGS)
    append_cxx_flag_if_supported("-Wno-c++14-extensions" CMAKE_CXX_FLAGS)
    append_cxx_flag_if_supported("-Wno-constexpr-not-const" CMAKE_CXX_FLAGS)
endif()

if(EMSCRIPTEN)
  string(APPEND CMAKE_CXX_FLAGS " -Wno-implicit-function-declaration -DEMSCRIPTEN -s DISABLE_EXCEPTION_CATCHING=0")
endif()

append_cxx_flag_if_supported("-Wno-stringop-overflow" CMAKE_CXX_FLAGS)

if(ANDROID AND (NOT ANDROID_DEBUG_SYMBOLS))
  if(CMAKE_COMPILER_IS_GNUCXX)
    string(APPEND CMAKE_CXX_FLAGS " -s")
  elseif("${CMAKE_CXX_COMPILER_ID}" MATCHES "Clang")
    string(APPEND CMAKE_CXX_FLAGS " -g0")
  else()
    string(APPEND CMAKE_EXE_LINKER_FLAGS " -s")
  endif()
endif()

if(NOT APPLE AND UNIX)
  list(APPEND Caffe2_DEPENDENCY_LIBS dl)
endif()

# Prefix path to Caffe2 headers.
# If a directory containing installed Caffe2 headers was inadvertently
# added to the list of include directories, prefixing
# PROJECT_SOURCE_DIR means this source tree always takes precedence.
include_directories(BEFORE ${PROJECT_SOURCE_DIR})

# Prefix path to generated Caffe2 headers.
# These need to take precedence over their empty counterparts located
# in PROJECT_SOURCE_DIR.
include_directories(BEFORE ${PROJECT_BINARY_DIR})

include_directories(BEFORE ${PROJECT_SOURCE_DIR}/aten/src/)
include_directories(BEFORE ${PROJECT_BINARY_DIR}/aten/src/)

# ---[ Main build
add_subdirectory(c10)
add_subdirectory(caffe2)

# --[ Documentation
if(BUILD_DOCS)
  # check if Doxygen is installed
  find_package(Doxygen)
  if(DOXYGEN_FOUND)
    message("Generating documentation")

    set(DOXYGEN_C_IN ${CMAKE_CURRENT_SOURCE_DIR}/docs/caffe2/.Doxyfile-c)
    set(DOXYGEN_C_OUT ${CMAKE_CURRENT_SOURCE_DIR}/docs/caffe2/Doxyfile-c)
    set(DOXYGEN_P_IN ${CMAKE_CURRENT_SOURCE_DIR}/docs/caffe2/.Doxyfile-python)
    set(DOXYGEN_P_OUT ${CMAKE_CURRENT_SOURCE_DIR}/docs/caffe2/Doxyfile-python)

    if(EXISTS ${CMAKE_CURRENT_BINARY_DIR}/docs)
      file(REMOVE_RECURSE ${CMAKE_CURRENT_BINARY_DIR}/docs)
    endif()

    file(MAKE_DIRECTORY ${CMAKE_CURRENT_BINARY_DIR}/docs)
    configure_file(${DOXYGEN_C_IN} ${DOXYGEN_C_OUT} @ONLY)
    configure_file(${DOXYGEN_P_IN} ${DOXYGEN_P_OUT} @ONLY)

    add_custom_target(doc_doxygen_c ALL
        COMMAND ${DOXYGEN_EXECUTABLE} ${DOXYGEN_C_OUT}
        WORKING_DIRECTORY ${CMAKE_CURRENT_SOURCE_DIR}
        COMMENT "Generating C++ API documentation with Doxygen"
        VERBATIM)

    add_custom_target(doc_doxygen_python ALL
        COMMAND ${DOXYGEN_EXECUTABLE} ${DOXYGEN_P_OUT}
        WORKING_DIRECTORY ${CMAKE_CURRENT_SOURCE_DIR}
        COMMENT "Generating Python API documentation with Doxygen"
        VERBATIM)
  else()
    message(FATAL_ERROR "Doxygen needs to be installed to generate the documentation")
  endif()
endif()

# ---[ CMake related files
# Uninistall option.
if(NOT TARGET caffe2_uninstall)
  configure_file(
      ${CMAKE_CURRENT_SOURCE_DIR}/cmake/cmake_uninstall.cmake.in
      ${CMAKE_CURRENT_BINARY_DIR}/cmake_uninstall.cmake
      IMMEDIATE @ONLY)

  add_custom_target(caffe2_uninstall
      COMMAND ${CMAKE_COMMAND} -P
      ${CMAKE_CURRENT_BINARY_DIR}/cmake_uninstall.cmake)
endif()

# ---[ Make configuration files for cmake to allow dependent libraries
# easier access to Caffe2.

if((NOT USE_GLOG) OR (NOT USE_GFLAGS) OR BUILD_CUSTOM_PROTOBUF)
  message(WARNING
      "Generated cmake files are only fully tested if one builds "
      "with system glog, gflags, and protobuf. Other settings may "
      "generate files that are not well tested.")
endif()

if(USE_CUDA OR USE_ROCM)
  # TODO: check if we should include other cuda dependency libraries
  # to the interface as well.

endif()

# Note(jiayq): when building static libraries, all PRIVATE dependencies
# will also become interface libraries, and as a result if there are any
# dependency libraries that are not exported, the following install export
# script will fail. As a result, we will only provide the targets cmake
# files for shared lib installation. For more info, read:
# https://cmake.org/pipermail/cmake/2016-May/063400.html
if(BUILD_SHARED_LIBS)
  configure_file(
      ${PROJECT_SOURCE_DIR}/cmake/Caffe2ConfigVersion.cmake.in
      ${PROJECT_BINARY_DIR}/Caffe2ConfigVersion.cmake
      @ONLY)
  configure_file(
      ${PROJECT_SOURCE_DIR}/cmake/Caffe2Config.cmake.in
      ${PROJECT_BINARY_DIR}/Caffe2Config.cmake
      @ONLY)
  install(FILES
      ${PROJECT_BINARY_DIR}/Caffe2ConfigVersion.cmake
      ${PROJECT_BINARY_DIR}/Caffe2Config.cmake
      DESTINATION share/cmake/Caffe2
      COMPONENT dev)
  install(FILES
      ${PROJECT_SOURCE_DIR}/cmake/public/cuda.cmake
      ${PROJECT_SOURCE_DIR}/cmake/public/glog.cmake
      ${PROJECT_SOURCE_DIR}/cmake/public/gflags.cmake
      ${PROJECT_SOURCE_DIR}/cmake/public/mkl.cmake
      ${PROJECT_SOURCE_DIR}/cmake/public/mkldnn.cmake
      ${PROJECT_SOURCE_DIR}/cmake/public/protobuf.cmake
      ${PROJECT_SOURCE_DIR}/cmake/public/threads.cmake
      ${PROJECT_SOURCE_DIR}/cmake/public/utils.cmake
      ${PROJECT_SOURCE_DIR}/cmake/public/LoadHIP.cmake
      DESTINATION share/cmake/Caffe2/public
      COMPONENT dev)
  install(DIRECTORY
      ${PROJECT_SOURCE_DIR}/cmake/Modules_CUDA_fix
      DESTINATION share/cmake/Caffe2/
      COMPONENT dev)

  install(EXPORT Caffe2Targets DESTINATION share/cmake/Caffe2
      FILE Caffe2Targets.cmake
      COMPONENT dev)
else()
  message(WARNING
      "Generated cmake files are only available when building "
      "shared libs.")
endif()

# ---[ Modules
# If master flag for buildling Caffe2 is disabled, we also disable the
# build for Caffe2 related operator modules.
if(BUILD_CAFFE2)
  add_subdirectory(modules)
endif()

# ---[ Binaries
# Binaries will be built after the Caffe2 main libraries and the modules
# are built. For the binaries, they will be linked to the Caffe2 main
# libraries, as well as all the modules that are built with Caffe2 (the ones
# built in the previous Modules section above).
if(BUILD_BINARY)
  add_subdirectory(binaries)
endif()

# ---[ JNI
if(BUILD_JNI)
  if(NOT MSVC)
    string(APPEND CMAKE_CXX_FLAGS " -Wno-unused-variable")
  endif()
  set(BUILD_LIBTORCH_WITH_JNI 1)
  set(FBJNI_SKIP_TESTS 1)
  add_subdirectory(android/pytorch_android)
endif()

include(cmake/Summary.cmake)
caffe2_print_configuration_summary()

# ---[ Torch Deploy
if(USE_DEPLOY)
  add_subdirectory(torch/csrc/deploy)
endif()<|MERGE_RESOLUTION|>--- conflicted
+++ resolved
@@ -355,6 +355,8 @@
 cmake_dependent_option(
     BUILD_LAZY_TS_BACKEND "Build the lazy Torchscript backend, not compatible with mobile builds" ON
     "NOT INTERN_BUILD_MOBILE" OFF)
+cmake_dependent_option(
+    BUILD_FUNCTORCH "Build Functorch" ON "BUILD_PYTHON" OFF)
 
 
 if(USE_CCACHE)
@@ -572,6 +574,22 @@
   message(WARNING "INTERN_BUILD_MOBILE is on, disabling BUILD_LAZY_TS_BACKEND")
   set(BUILD_LAZY_TS_BACKEND OFF)
 
+  # Set -ffunction-sections and -fdata-sections so that each method has its own
+  # text section. This allows the linker to remove unused section when the flag
+  # -Wl,-gc-sections is provided at link time.
+  string(APPEND CMAKE_CXX_FLAGS " -ffunction-sections")
+  string(APPEND CMAKE_C_FLAGS " -ffunction-sections")
+  string(APPEND CMAKE_CXX_FLAGS " -fdata-sections")
+  string(APPEND CMAKE_C_FLAGS " -fdata-sections")
+
+  # Please note that the use of the following flags is required when linking
+  # against libtorch_cpu.a for mobile builds.
+  # -Wl,--whole-archive -ltorch_cpu -Wl,--no-whole-archive
+  #
+  # This allows global constructors to be included and run. Global
+  # constructors are used for operator/kernel registration with the
+  # PyTorch Dispatcher.
+
   if(DEFINED ENV{BUILD_PYTORCH_MOBILE_WITH_HOST_TOOLCHAIN})
     # C10_MOBILE is derived from Android/iOS toolchain macros in
     # c10/macros/Macros.h, so it needs to be explicitly set here.
@@ -590,6 +608,10 @@
 # INTERN_BUILD_ATEN_OPS is used to control whether to build ATen/TH operators.
 set(INTERN_BUILD_ATEN_OPS ON)
 
+if(NOT DEFINED USE_BLAS)
+  set(USE_BLAS ON)
+endif()
+
 # Build libtorch mobile library, which contains ATen/TH ops and native support for
 # TorchScript model, but doesn't contain not-yet-unified caffe2 ops;
 if(INTERN_BUILD_MOBILE)
@@ -602,13 +624,18 @@
     set(INTERN_DISABLE_AUTOGRAD ON)
   endif()
   set(BUILD_PYTHON OFF)
+  set(BUILD_FUNCTORCH OFF)
   set(BUILD_CAFFE2_OPS OFF)
   set(USE_DISTRIBUTED OFF)
   set(NO_API ON)
   set(USE_FBGEMM OFF)
   set(USE_QNNPACK OFF)
   set(INTERN_DISABLE_ONNX ON)
-  set(INTERN_USE_EIGEN_BLAS ON)
+  if(USE_BLAS)
+    set(INTERN_USE_EIGEN_BLAS ON)
+  else()
+    set(INTERN_USE_EIGEN_BLAS OFF)
+  endif()
   # Disable developing mobile interpreter for actual mobile build.
   # Enable it elsewhere to capture build error.
   set(INTERN_DISABLE_MOBILE_INTERP ON)
@@ -697,8 +724,6 @@
 
 include(cmake/Dependencies.cmake)
 
-<<<<<<< HEAD
-=======
 # Moved this cmake set option down here because CMAKE_CUDA_COMPILER_VERSION is not avaialble until now
 cmake_dependent_option(
   USE_FLASH_ATTENTION
@@ -709,7 +734,6 @@
 ENDIF()
 
 
->>>>>>> f8e71ca3
 if(USE_CUDA AND (CMAKE_CUDA_COMPILER_VERSION VERSION_LESS 10.2) AND (CMAKE_HOST_SYSTEM_NAME MATCHES "Windows"))
   # CUDA < 10.2 doesn't support compiling and extracting header dependencies in
   # one call, so instead CMake calls nvcc twice with && in between.
@@ -1152,4 +1176,8 @@
 # ---[ Torch Deploy
 if(USE_DEPLOY)
   add_subdirectory(torch/csrc/deploy)
+endif()
+
+if(BUILD_FUNCTORCH)
+  add_subdirectory(functorch)
 endif()