# Owner(s): ["module: dynamo"]
import abc
import collections
import copy
import dataclasses
import dis
import enum
import logging
import math
import operator
import os
import sys
import traceback
import typing
import unittest
import unittest.mock as mock
import warnings
import weakref
from unittest.mock import patch

import numpy as np
import torch

import torch._dynamo.test_case
import torch._dynamo.testing
import torch.onnx.operators
from torch._C import FileCheck
from torch._dynamo import allow_in_graph, bytecode_analysis, bytecode_transformation
from torch._dynamo.output_graph import OutputGraph
from torch._dynamo.source import GetItemSource, LocalSource
from torch._dynamo.testing import (
    CompileCounter,
    requires_numpy_pytorch_interop,
    requires_static_shapes,
    same,
    skipIfNotPy311,
    unsupported,
)

from torch._dynamo.utils import CompileProfiler, ifdyn, ifdynstaticdefault, ifunspec
from torch.ao.quantization import MinMaxObserver
from torch.ao.quantization.fake_quantize import FakeQuantize
from torch.ao.quantization.qconfig import QConfig
from torch.ao.quantization.quantize_fx import prepare_qat_fx
from torch.autograd.profiler import _enable_dynamo_cache_lookup_profiler
from torch.fx.experimental.symbolic_shapes import ConstraintViolationError
from torch.nn import functional as F
from torch.testing._internal.common_cuda import (
    PLATFORM_SUPPORTS_FUSED_SDPA,
    SM80OrLater,
)
from torch.testing._internal.common_utils import freeze_rng_state, IS_FBCODE
from torch.testing._internal.jit_utils import JitTestCase

TEST_CUDA = torch.cuda.is_available()
TEST_MULTIGPU = TEST_CUDA and torch.cuda.device_count() >= 2

mytuple = collections.namedtuple("mytuple", ["a", "b", "ab"])


class MyPickledModule(torch.nn.Module):
    def __init__(self, z):
        super().__init__()
        self.z = z

    def forward(self, x, y):
        return x * x * x + y + self.z


# These are used for test_{cond/map}_with_quantization
default_symmetric_fake_quant = FakeQuantize.with_args(
    observer=MinMaxObserver, qscheme=torch.per_tensor_symmetric, dtype=torch.quint8
)
default_weight_symmetric_fake_quant = FakeQuantize.with_args(
    observer=MinMaxObserver, qscheme=torch.per_tensor_symmetric, dtype=torch.qint8
)
uniform_qconfig_8bit = QConfig(
    activation=default_symmetric_fake_quant,
    weight=default_weight_symmetric_fake_quant.with_args,
)
qconfig_dict = {"object_type": [(torch.nn.Linear, uniform_qconfig_8bit)]}


class MiscTests(torch._dynamo.test_case.TestCase):
    def test_boolarg(self):
        def boolarg(aa, bb, flag):
            if flag:
                return aa - bb
            else:
                return bb - aa

        a = torch.randn(10, 10)
        b = torch.randn(10, 10)
        correct1 = boolarg(a, b, True)
        correct2 = boolarg(a, b, False)
        correct3 = boolarg(a, b, None)
        counter = CompileCounter()
        opt_boolarg = torch._dynamo.optimize_assert(counter)(boolarg)
        val1 = opt_boolarg(a, b, True)
        val2 = opt_boolarg(a, b, False)
        val3 = opt_boolarg(a, b, None)
        val4 = opt_boolarg(a, b, True)
        self.assertTrue(same(val1, correct1))
        self.assertTrue(same(val2, correct2))
        self.assertTrue(same(val3, correct3))
        self.assertTrue(same(val4, correct1))
        self.assertEqual(counter.frame_count, 3)

    def test_callpacked(self):
        def call_packed(args):
            a, b, c = args
            return a - b * c

        counter = CompileCounter()
        a = torch.randn(10, 10)
        b = torch.randn(10, 10)
        c = torch.randn(10, 10)
        correct = call_packed([a, b, c])
        opt_call_packed = torch._dynamo.optimize_assert(counter)(call_packed)
        val1 = opt_call_packed([a, b, c])
        val2 = opt_call_packed((a, b, c))
        val3 = opt_call_packed([a, b, c])
        val4 = opt_call_packed((a, b, c))
        self.assertTrue(same(val1, correct))
        self.assertTrue(same(val2, correct))
        self.assertTrue(same(val3, correct))
        self.assertTrue(same(val4, correct))
        self.assertEqual(counter.frame_count, 2)

    def test_raises(self):
        def fn(a, b, c, cls):
            x = a + b - c * 10
            raise cls(str(x))

        counter = CompileCounter()
        a = torch.randn(10, 10)
        b = torch.randn(10, 10)
        c = torch.randn(10, 10)
        opt_fn = torch._dynamo.optimize(counter)(fn)
        self.assertRaises(AssertionError, lambda: opt_fn(a, b, c, AssertionError))
        self.assertEqual(counter.frame_count, 1)
        self.assertEqual(counter.op_count, 3)

    def test_inplace(self):
        def inplace1(a, b):
            o = torch.empty((10, 10))
            o.copy_(a)
            o -= b
            return o

        torch._dynamo.testing.standard_test(self, inplace1, 2, expected_ops=3)

    def test_unpack4(self):
        def unpack4(a, b):
            a = a[:5, :]
            b = b[:5, :]
            x, y = a.size()
            o = torch.empty((x, y))
            o.copy_(a / b)
            return o

        torch._dynamo.testing.standard_test(
            self,
            unpack4,
            2,
            expected_ops=5,
            expected_ops_dynamic=ifdynstaticdefault(5, 7),
        )

    def test_unpack5(self):
        def unpack5(a, b):
            a = a[:5, :]
            b = b[:5, :]
            x, y = a.shape
            o = torch.empty((x, y))
            o.copy_(a / b)
            return o

        torch._dynamo.testing.standard_test(
            self,
            unpack5,
            2,
            expected_ops=5,
            expected_ops_dynamic=ifdynstaticdefault(5, 7),
        )

    def test_matmul1(self):
        def matmul_op1(a, b):
            return a @ b

        # TODO(jansel): FX doesn't support this, should add upstream support
        torch._dynamo.testing.standard_test(self, matmul_op1, 2, expected_ops=1)

    def test_int_shape_binops(self):
        def fn(x):
            # Test reversal by putting int arg first.
            y = 15 - x.shape[0]
            y = 4 + y
            y = 5 * y
            y = 2 % y
            y = 3**y
            y = 10 // y
            y = pow(2, y)
            y = 10 / y
            return x + y

        torch._dynamo.testing.standard_test(
            self, fn, 1, expected_ops=1, expected_ops_dynamic=ifdynstaticdefault(1, 11)
        )

    def test_shape_int_inplace_binops(self):
        def fn(x):
            p = x.shape[0]
            p += 2
            p -= 2
            p **= 2
            p /= 2
            p *= 2
            p //= 2
            p %= 2
            return x + p

        torch._dynamo.testing.standard_test(
            self, fn, 1, expected_ops=1, expected_ops_dynamic=ifdynstaticdefault(1, 10)
        )

    def test_int_shape_inplace_binops(self):
        def fn(x):
            p = x.shape[0]
            # Test reversal by putting constant first
            y = 2
            y += p
            y = 2
            y -= p
            y = 2
            y **= p
            y = 2
            y /= p
            y = 2
            y *= p
            y = 2
            y //= p
            y = 2
            y %= p
            return x + y

        torch._dynamo.testing.standard_test(
            self, fn, 1, expected_ops=1, expected_ops_dynamic=ifdynstaticdefault(1, 10)
        )

    def test_int_int_comparisons(self):
        def fn(x):
            if 2 != 2:
                out = 1
            elif 2 < 1:
                out = 1
            elif 1 > 2:
                out = 1
            elif 1 >= 2:
                out = 1
            elif 2 <= 1:
                out = 1
            elif 2 == 2:
                out = 2
            else:
                out = 1
            return x + out

        torch._dynamo.testing.standard_test(self, fn, 1, expected_ops=1)

    def test_shape_int_comparisons(self):
        def fn(x):
            a = x.shape[0]
            # Ensure support for constant on right side
            if a != 10:
                out = 1
            elif a < 2:
                out = 1
            elif a > 12:
                out = 1
            elif a >= 12:
                out = 1
            elif a <= 2:
                out = 1
            elif a == 10:
                out = 2
            else:
                out = 1
            return x + out

        # expect for dynamic: size, index, 6 comparison ops, add
        torch._dynamo.testing.standard_test(
            self, fn, 1, expected_ops=1, expected_ops_dynamic=ifdynstaticdefault(1, 9)
        )

    def test_int_shape_comparisons(self):
        def fn(x):
            a = x.shape[0]
            # Ensure support for constant on left side
            if 10 != a:
                out = 1
            elif 12 < a:
                out = 1
            elif 2 > a:
                out = 1
            elif 2 >= a:
                out = 1
            elif 12 <= a:
                out = 1
            elif 10 == a:
                out = 2
            else:
                out = 1
            return x + out

        # expect for dynamic: size, index, 6 comparison ops, add
        torch._dynamo.testing.standard_test(
            self, fn, 1, expected_ops=1, expected_ops_dynamic=ifdynstaticdefault(1, 9)
        )

    def test_param_shape_binops(self):
        class MyModule(torch.nn.Module):
            def __init__(self):
                super().__init__()
                self.param = torch.nn.Parameter(torch.randn(15))

            def forward(self, x):
                # Test reversal by putting param shape arg first.
                p = self.param.shape[0]
                y = p - x.shape[0]
                y = p + y
                y = p * y
                y = p % y
                y = p**y
                y = p // y
                y = pow(p, y)
                y = p / y
                return x + y

        counts = torch._dynamo.testing.CompileCounter()
        mod = MyModule()
        optimized_mod = torch._dynamo.optimize(counts, nopython=True)(mod)

        x = torch.randn(3)
        ref = mod(x)
        res = optimized_mod(x)

        self.assertTrue(same(ref, res))
        self.assertEqual(counts.frame_count, 1)

        expected_op_count = (
            ifdynstaticdefault(1, 11)
            if torch._dynamo.testing.config.dynamic_shapes
            else 1
        )
        self.assertEqual(counts.op_count, expected_op_count)

    def test_user_defined_binop(self):
        class MyClass:
            def __init__(self, value):
                self.value = value

            def __radd__(self, other):
                return self.value + other

        def fn(x, c):
            y = x.shape[0] + c
            return x + y

        counts = torch._dynamo.testing.CompileCounter()
        opt_fn = torch._dynamo.optimize(counts)(fn)

        x = torch.randn(3)
        c = MyClass(4)
        ref = fn(x, c)
        res = opt_fn(x, c)

        self.assertTrue(same(ref, res))
        self.assertEqual(counts.frame_count, 1)
        expected_op_count = (
            ifdynstaticdefault(1, 4)
            if torch._dynamo.testing.config.dynamic_shapes
            else 1
        )
        self.assertEqual(counts.op_count, expected_op_count)

    def test_compare_shapes_eq(self):
        def compare_shapes(a, b, to_list):
            x = list(a.unsqueeze(-1).shape) if to_list else a.shape
            y = list(b.unsqueeze(-1).shape) if to_list else b.shape
            if x == y:
                return a + 1
            else:
                return a + 2

        # Test both ListVariable and ShapeVariable
        torch._dynamo.testing.standard_test(
            self, lambda a, b: compare_shapes(a, b, to_list=True), 2
        )
        torch._dynamo.testing.standard_test(
            self, lambda a, b: compare_shapes(a, b, to_list=False), 2
        )

    def test_compare_shapes_tuple_eq(self):
        def compare_shapes(a, b):
            x = tuple(a.unsqueeze(-1).shape)
            y = tuple(b.unsqueeze(-1).shape)
            if x == y:
                return a + 1
            else:
                return a + 2

        torch._dynamo.testing.standard_test(self, lambda a, b: compare_shapes(a, b), 2)

    def test_compare_shapes_tuple_neq(self):
        def compare_shapes(a, b):
            x = tuple(a.unsqueeze(-1).shape)
            y = tuple(b.unsqueeze(-1).shape)
            if x != y:
                return a + 1
            else:
                return a + 2

        torch._dynamo.testing.standard_test(self, lambda a, b: compare_shapes(a, b), 2)

    def test_compare_shapes_neq(self):
        def compare_shapes(a, b, to_list):
            x = list(a.unsqueeze(-1).shape) if to_list else a.shape
            y = list(b.unsqueeze(-1).shape) if to_list else b.shape
            if x != y:
                return a + 1
            else:
                return a + 2

        # Test both ListVariable and ShapeVariable
        torch._dynamo.testing.standard_test(
            self, lambda a, b: compare_shapes(a, b, to_list=True), 2
        )
        torch._dynamo.testing.standard_test(
            self, lambda a, b: compare_shapes(a, b, to_list=False), 2
        )

    @patch.object(torch._dynamo.config, "dynamic_shapes", True)
    def test_compare_shapes_with_constant(self):
        def compare_shapes(a):
            x = a.shape
            if x[0] != 3:
                return a * 4
            return a * 3

        guard_failure = None

        def guard_failures(failure):
            nonlocal guard_failure
            guard_failure = failure

        opt_fn = torch._dynamo.optimize(
            "eager", nopython=True, guard_fail_fn=guard_failures
        )(compare_shapes)
        opt_fn(torch.randn([3, 4]))
        opt_fn(torch.randn([4, 3]))
        self.assertExpectedInline(
            guard_failure.reason,
            """tensor 'L['a']' size mismatch at index 0. expected 3, actual 4""",
        )

    def test_builtin_isinstance(self):
        def fn(x):
            t = torch.arange(1, 3)
            a = isinstance(x, torch.Tensor)
            b = isinstance(t, torch.Tensor)
            c = isinstance(x, int)
            d = isinstance(3, int)
            e = isinstance([1, 2, 3], list)
            f = isinstance({"foo": 1, "bar": 2}, dict)
            res = [a, b, c, d, e, f]
            # Can't run yet due to other unimplemented instructions
            # res += [isinstance(torch.nn.LazyLinear(2, 3), torch.nn.Linear)]
            return res

        torch._dynamo.testing.standard_test(self, fn, 1, expected_ops=1)

    def test_fold(self):
        def fn(a):
            return a + math.sqrt(63)

        torch._dynamo.testing.standard_test(self, fn, 1, expected_ops=1)

    def test_shape_unpack(self):
        def fn(x):
            a, b = x.size()
            return x * b

        i = torch.randn(5, 10)
        r1 = fn(i)
        opt_fn = torch._dynamo.optimize("eager")(fn)
        r2 = opt_fn(i)
        self.assertTrue(same(r1, r2))

    def test_tensor_iter(self):
        def fn(x):
            for y in x:
                y.add_(1.0)
            return y

        # expect extra size node for dynamic
        torch._dynamo.testing.standard_test(
            self,
            fn,
            1,
            expected_ops=20,
            expected_ops_dynamic=ifdynstaticdefault(20, 21),
        )

    def test_empty_list(self):
        def fn(x, ll):
            if len(ll) == 0 and not ll and ll is not None:
                return x + 1

        i = torch.randn(5, 10)
        r1 = fn(i, [])
        opt_fn = torch._dynamo.optimize("eager")(fn)
        r2 = opt_fn(i, [])
        r3 = opt_fn(i, tuple())
        self.assertTrue(same(r1, r2))
        self.assertTrue(same(r1, r3))

    def test_min_max_over_iterable(self):
        def get_test_fn(func):
            def _fn(a, b, func=func):
                # try all of list, iterator, tuple, vararg.
                lst = [a.shape[0] + 1, 8, a.shape[0]]
                x = func(lst)
                y = func(iter(lst))
                z = func(tuple(lst))
                w = func(*lst)
                return a + (x + y + z + w)

            return _fn

        torch._dynamo.testing.standard_test(
            self,
            get_test_fn(func=min),
            2,
            expected_ops=1,
            expected_ops_dynamic=ifdynstaticdefault(1, 14),
        )
        torch._dynamo.testing.standard_test(
            self,
            get_test_fn(func=max),
            2,
            expected_ops=1,
            expected_ops_dynamic=ifdynstaticdefault(1, 17),
        )

    def test_config_obj(self):
        class Cfg:
            def __init__(self):
                self.val = 0.5
                self.count = 3

        def fn(x, cfg):
            for i in range(cfg.count):
                x = x + cfg.val
            return x

        cfg1 = Cfg()
        cfg1.val = 1.0
        cfg2 = Cfg()
        v = torch.zeros(1)
        cnts = torch._dynamo.testing.CompileCounter()
        opt_fn = torch._dynamo.optimize(cnts)(fn)
        v = opt_fn(v, cfg1)  # 3
        v = opt_fn(v, cfg2)  # 4.5
        cfg2.count = 1
        v = opt_fn(v, cfg2)  # 5
        cfg2.val = 2.0
        v = opt_fn(v, cfg2)  # 7
        self.assertEqual(v[0], 7)
        self.assertEqual(cnts.op_count, 8)

    def test_config_getattr_default(self):
        class Cfg:
            def __init__(self):
                self.val = 0.5
                self.count = 10

        def fn(x, cfg):
            if getattr(cfg, "just_add_7", False):
                return x + 7
            for i in range(cfg.count):
                x = x + cfg.val
            return x

        cfg1 = Cfg()
        v = torch.zeros(1)
        cnts = torch._dynamo.testing.CompileCounter()
        opt_fn = torch._dynamo.optimize(cnts)(fn)
        self.assertEqual(opt_fn(v, cfg1)[0], 5)
        self.assertEqual(opt_fn(v, cfg1)[0], 5)
        cfg1.just_add_7 = True
        self.assertEqual(opt_fn(v, cfg1)[0], 7)
        self.assertEqual(opt_fn(v, cfg1)[0], 7)
        cfg1.just_add_7 = False
        self.assertEqual(opt_fn(v, cfg1)[0], 5)
        self.assertEqual(opt_fn(v, cfg1)[0], 5)
        self.assertEqual(cnts.frame_count, 3)

    def test_size_input(self):
        def fn(x, s):
            a, b = s
            return x + (a - b)

        v = torch.zeros(10, 20)
        cnts = torch._dynamo.testing.CompileCounter()
        opt_fn = torch._dynamo.optimize(cnts)(fn)
        self.assertEqual(opt_fn(v, v.size())[0, 0], -10)
        self.assertEqual(opt_fn(v, (10, 20))[0, 0], -10)
        self.assertEqual(opt_fn(v, [10, 20])[0, 0], -10)
        # One recompile per differing input type
        self.assertEqual(cnts.frame_count, 3)

    def test_cell_output1(self):
        out = None

        def fn(a, b):
            nonlocal out
            out = a + b * 10

        v = torch.Tensor([100])
        cnts = torch._dynamo.testing.CompileCounter()
        opt_fn = torch._dynamo.optimize(cnts)(fn)
        self.assertIsNone(opt_fn(v, v))
        self.assertEqual(out[0], 1100)
        self.assertEqual(cnts.op_count, 2)

    def test_cell_output2(self):
        out = None

        def fn(a, b):
            nonlocal out
            c = unsupported(a, b)
            out = a + b * 10 + c

        v = torch.Tensor([100])
        cnts = torch._dynamo.testing.CompileCounter()
        opt_fn = torch._dynamo.optimize(cnts)(fn)
        self.assertIsNone(opt_fn(v, v))
        self.assertEqual(out[0], 1200)
        self.assertEqual(cnts.op_count, 3)

    def test_return_nested_function(self):
        out = None

        def fn(a, b):
            nonlocal out
            c = a + b
            d = a + 1.0

            def fn2(f: int = 7, g: float = 9.0):
                nonlocal out
                out = a + b * 10
                return c * f - d * g

            return fn2

        v1 = torch.Tensor([100])
        v2 = torch.Tensor([200])
        cnts = torch._dynamo.testing.CompileCounter()
        opt_fn = torch._dynamo.optimize(cnts)(fn)
        opt_fn_ret = torch._dynamo.optimize(cnts)(opt_fn(v1, v2))
        self.assertEqual(opt_fn_ret(1.5)[0], -459)
        self.assertEqual(out[0], 2100)
        self.assertEqual(cnts.frame_count, 2)
        self.assertEqual(cnts.op_count, 7)

    def test_tensor_dict1(self):
        def fn(inputs):
            return inputs["a"] - inputs["b"] * 1.5

        v1 = torch.Tensor([100])
        v2 = torch.Tensor([200])
        cnts = torch._dynamo.testing.CompileCounter()
        opt_fn = torch._dynamo.optimize(cnts)(fn)
        self.assertEqual(opt_fn({"a": v1, "b": v2})[0], -200)
        self.assertEqual(cnts.frame_count, 1)
        self.assertEqual(cnts.op_count, 2)

    def test_tensor_dict2(self):
        def fn1(inputs):
            total = torch.zeros(1)
            for k, v in inputs.items():
                total += v
            return total

        def fn2(inputs):
            total = torch.zeros(1)
            for v in inputs.values():
                total += v
            return total

        def fn3(inputs):
            total = torch.zeros(1)
            for k in inputs.keys():
                total += inputs[k]
            return total

        v1 = torch.Tensor([100])
        v2 = torch.Tensor([200])
        cnts = torch._dynamo.testing.CompileCounter()
        opt_fn1 = torch._dynamo.optimize(cnts)(fn1)
        opt_fn2 = torch._dynamo.optimize(cnts)(fn2)
        opt_fn3 = torch._dynamo.optimize(cnts)(fn3)
        self.assertEqual(opt_fn1({"a": v1, "b": v2})[0], 300)
        self.assertEqual(opt_fn2({"a": v1, "b": v2})[0], 300)
        self.assertEqual(opt_fn3({"a": v1, "b": v2})[0], 300)
        self.assertEqual(cnts.frame_count, 3)
        self.assertEqual(cnts.op_count, 9)

    def test_dictcomp(self):
        def fn1(inputs):
            return {k: v + 1 for k, v in inputs.items()}

        v1 = torch.Tensor([100])
        v2 = torch.Tensor([200])
        cnts = torch._dynamo.testing.CompileCounter()
        opt_fn1 = torch._dynamo.optimize(cnts)(fn1)
        self.assertEqual(opt_fn1({"a": v1, "b": v2})["a"], 101)
        self.assertEqual(opt_fn1({"a": v1, "b": v2})["b"], 201)
        self.assertEqual(cnts.frame_count, 1)
        self.assertEqual(cnts.op_count, 2)

    def test_listcomp(self):
        def fn2(inputs):
            return torch.sum(torch.cat([v + 1 for k, v in inputs.items()], 0))

        v1 = torch.Tensor([100])
        v2 = torch.Tensor([200])
        cnts = torch._dynamo.testing.CompileCounter()
        opt_fn2 = torch._dynamo.optimize(cnts)(fn2)
        self.assertEqual(opt_fn2({"a": v1, "b": v2}), 302)
        self.assertEqual(cnts.frame_count, 1)
        self.assertEqual(cnts.op_count, 4)

    def test_is_floating_point(self):
        def fn(a, b):
            x = a + 1.0
            if torch.is_floating_point(b):
                x = x + b
            return x + 2.0

        return torch._dynamo.testing.standard_test(self, fn=fn, nargs=2, expected_ops=3)

    def test_is_floating_point2(self):
        def fn(a, b):
            x = a + 1.0
            if b.is_floating_point():
                x = x + b
            return x + 2.0

        return torch._dynamo.testing.standard_test(self, fn=fn, nargs=2, expected_ops=3)

    def test_is_tensor(self):
        def fn(a, b):
            x = a + 1.0
            if torch.is_tensor(b):
                x = x + b
            return x + 2.0

        return torch._dynamo.testing.standard_test(self, fn=fn, nargs=2, expected_ops=3)

    def test_is_tensor2(self):
        def fn(x):
            if torch.is_tensor(x):
                return x + 1
            else:
                return torch.ones([2, 3])

        x1 = {"input": torch.rand(2, 3)}
        x2 = torch.rand(2, 3)
        ref1 = fn(x1)
        ref2 = fn(x2)
        opt_fn = torch._dynamo.optimize("eager")(fn)
        res1 = opt_fn(x1)
        res2 = opt_fn(x2)
        self.assertEqual(ref1, res1)
        self.assertEqual(ref2, res2)

    def test_numel(self):
        def fn(a):
            return (a + a.numel() + torch.numel(a), a + a.nelement())

        return torch._dynamo.testing.standard_test(
            self,
            fn=fn,
            nargs=1,
            expected_ops=3,
            expected_ops_dynamic=ifdynstaticdefault(3, 6),
        )

    def test_pair(self):
        def fn(a):
            return (
                torch.zeros(torch.nn.modules.utils._pair(a.size()))
                + a
                + torch.ones(torch.nn.modules.utils._ntuple(3)(3)).sum()
            )

        return torch._dynamo.testing.standard_test(
            self,
            fn=fn,
            nargs=1,
            expected_ops=5,
            expected_ops_dynamic=ifdynstaticdefault(5, 8),
        )

    @patch.object(torch._dynamo.config, "dynamic_shapes", True)
    @patch.object(torch._dynamo.config, "capture_scalar_outputs", True)
    def test_tensor_item_capture(self):
        def fn(a, b):
            return (a + b).sum().item()

        v1 = torch.randn((10, 10))
        v2 = torch.randn((10, 10))
        correct = fn(v1, v2)
        cnts = torch._dynamo.testing.CompileCounter()
        opt_fn = torch._dynamo.optimize((cnts))(fn)
        self.assertEqual(opt_fn(v1, v2), correct)
        self.assertEqual(cnts.frame_count, 1)
        self.assertEqual(cnts.op_count, 3)

    @patch.object(torch._dynamo.config, "dynamic_shapes", True)
    @patch.object(torch._dynamo.config, "capture_scalar_outputs", False)
    def test_tensor_item_no_capture(self):
        def fn(a, b):
            return (a + b).sum().item()

        v1 = torch.randn((10, 10))
        v2 = torch.randn((10, 10))
        correct = fn(v1, v2)
        cnts = torch._dynamo.testing.CompileCounter()
        opt_fn = torch._dynamo.optimize((cnts))(fn)
        self.assertEqual(opt_fn(v1, v2), correct)
        self.assertEqual(cnts.frame_count, 1)
        self.assertEqual(cnts.op_count, 2)

    def test_namedtuple1(self):
        def fn(a, b):
            tmp = mytuple(a, b, a + b)
            return mytuple(tmp.a, tmp[1], tmp.ab + b)

        v1 = torch.Tensor([10])
        v2 = torch.Tensor([20])
        cnts = torch._dynamo.testing.CompileCounter()
        opt_fn = torch._dynamo.optimize(cnts)(fn)
        self.assertEqual(opt_fn(v1, v2).ab, 50)
        self.assertEqual(cnts.frame_count, 1)
        self.assertEqual(cnts.op_count, 2)

    def test_namedtuple2(self):
        def fn(packed):
            a, b, c = packed
            if hasattr(packed, "b"):
                b = packed.b + 1
            c = packed[2]
            return a + b + c

        v1 = torch.Tensor([1])
        v2 = torch.Tensor([2])
        v3 = torch.Tensor([3])
        cnts = torch._dynamo.testing.CompileCounter()
        opt_fn = torch._dynamo.optimize(cnts)(fn)
        self.assertEqual(opt_fn(mytuple(v1, v2, v3))[0], 7)
        self.assertEqual(cnts.frame_count, 1)
        self.assertEqual(cnts.op_count, 3)

    def test_namedtuple3(self):
        def fn(x, packed):
            if isinstance(packed, mytuple):
                return x + 1
            else:
                return x - 1

        x = torch.rand([2, 3])
        packed = mytuple(1, 2, 3)
        ref = fn(x, packed)
        opt_fn = torch._dynamo.optimize("eager")(fn)
        res = opt_fn(x, packed)
        self.assertTrue(same(ref, res))

    def test_range_input(self):
        def fn(a, rng):
            x = a
            for i in rng:
                x = x + i
            return x

        def fn1(a):
            return fn(a, rng=range(3))

        return torch._dynamo.testing.standard_test(
            self, fn=fn1, nargs=1, expected_ops=3
        )

    def test_range_with_shape(self):
        def fn(a):
            for i in range(1, a.shape[0]):
                a += 1
            return a

        # expect 1 more op (size call) for dynamic
        return torch._dynamo.testing.standard_test(
            self,
            fn=fn,
            nargs=1,
            expected_ops=9,
            expected_ops_dynamic=ifdynstaticdefault(9, 10),
        )

    def test_build_tuple_unpack(self):
        def fn1(a, b, c):
            return a - b / c

        def fn2(a, b, c):
            tmp1 = (a,)
            tmp2 = (b, c)
            args = (*tmp1, *tmp2)
            return fn1(*args)

        def fn3(a, *args):
            return fn1(a, *args)

        torch._dynamo.testing.standard_test(self, fn=fn2, nargs=3, expected_ops=2)
        torch._dynamo.testing.standard_test(self, fn=fn3, nargs=3, expected_ops=2)

    def test_list_mul(self):
        def fn(count):
            head_mask = count * [None] * count
            return head_mask

        cnts = torch._dynamo.testing.CompileCounter()
        opt_fn = torch._dynamo.optimize(cnts)(fn)
        self.assertEqual(opt_fn(2), [None] * 4)
        # TODO: the captured frame here is a bit goofy, because we don't
        # output anything and none of the traced operations have side
        # effects.  Probably need better heuristic for bailing on
        # dynamo if there are no outputs
        self.assertEqual(cnts.frame_count, ifunspec(1, 0))
        self.assertEqual(cnts.op_count, ifunspec(2, 0))

    def test_list_slice_mul(self):
        def fn(count):
            a = [1, 2, 3]
            head_mask = count * a[1:] * count
            return head_mask

        cnts = torch._dynamo.testing.CompileCounter()
        opt_fn = torch._dynamo.optimize(cnts)(fn)
        self.assertEqual(opt_fn(2), [2, 3] * 4)
        self.assertEqual(cnts.frame_count, ifunspec(1, 0))
        self.assertEqual(cnts.op_count, ifunspec(2, 0))

    def test_tuple_mul(self):
        def fn(count):
            head_mask = count * (2, 3) * count
            return head_mask

        cnts = torch._dynamo.testing.CompileCounter()
        opt_fn = torch._dynamo.optimize(cnts)(fn)
        self.assertEqual(opt_fn(2), (2, 3) * 4)
        self.assertEqual(cnts.frame_count, ifunspec(1, 0))
        self.assertEqual(cnts.op_count, ifunspec(ifdynstaticdefault(2, 2), 0))

    def test_tuple_mul_with_shape(self):
        def fn(a):
            x = a.shape[0]
            y = 2 * (x, 3) * 2
            return a + y[4]

        # expect 3 ops post folding for dynamic case: size, index, add
        torch._dynamo.testing.standard_test(
            self, fn, 1, expected_ops=1, expected_ops_dynamic=ifdynstaticdefault(1, 3)
        )

    def test_tuple_iadd_with_shape(self):
        def fn(a):
            output = (a + a.shape[0], a - a.shape[0])
            # tuple += tuple
            output += (a - a.shape[0], a + a.shape[0])
            # tuple += constant tuple
            output += (2, 3)
            return output

        # expect 4 add / subs for static, 4 * 3 (size, index, math op) for dynamic
        torch._dynamo.testing.standard_test(
            self, fn, 1, expected_ops=4, expected_ops_dynamic=ifdynstaticdefault(4, 12)
        )

    def test_list_iadd_with_shape(self):
        def fn(a):
            output = [a + a.shape[0], a - a.shape[0]]
            # list += list
            output += [a - a.shape[0], a + a.shape[0]]
            # list += tuple
            output += (a + a.shape[0], a - a.shape[0])
            return output

        # expect 6 add / subs for static, 6 * 3 (size, index, math op) for dynamic

        torch._dynamo.testing.standard_test(
            self, fn, 1, expected_ops=6, expected_ops_dynamic=ifdynstaticdefault(6, 18)
        )

    def test_user_getattr1(self):
        class MyConfig(dict):
            def __getattr__(self, name):
                return self[name]

        def fn(cfg, x, y):
            return x + y + cfg.offset

        x = torch.randn(10)
        cfg = MyConfig(offset=5)
        cnts = torch._dynamo.testing.CompileCounter()
        opt_fn = torch._dynamo.optimize(cnts)(fn)
        self.assertTrue(same(opt_fn(cfg, x, x), 2 * x + 5))
        self.assertEqual(cnts.frame_count, 1)
        self.assertEqual(cnts.op_count, 2)

    def test_user_getattr2(self):
        class MyConfig:
            defined_on_class = 1

            def __init__(self):
                self.defined_on_object = 2

            def __getattr__(self, name):
                return 3

        def fn(cfg, x):
            return x + cfg.defined_on_class - cfg.defined_on_object + cfg.not_defined

        x = torch.randn(10)
        cfg = MyConfig()
        cnts = torch._dynamo.testing.CompileCounter()
        opt_fn = torch._dynamo.optimize(cnts)(fn)
        self.assertTrue(same(opt_fn(cfg, x), x + 1 - 2 + 3))
        self.assertEqual(cnts.frame_count, 1)
        self.assertEqual(cnts.op_count, 3)

    def test_user_getattribute(self):
        class MyObject:
            def __init__(self):
                self.custom_dict = {"a": torch.rand((2, 2))}
                self.my_number = 42

            def __getattribute__(self, name):
                custom_dict = super().__getattribute__("custom_dict")
                if name in custom_dict:
                    return custom_dict[name]
                return super().__getattribute__(name)

            def run(self, x):
                return self.my_number * x + self.a * x

        def fn(obj, x):
            return obj.run(x)

        obj = MyObject()
        x = torch.rand((2, 2))
        cnts = torch._dynamo.testing.CompileCounter()
        opt_fn = torch._dynamo.optimize(cnts)(fn)
        self.assertTrue(same(opt_fn(obj, x), fn(obj, x)))

    def test_nn_module_getattr(self):
        class MyMod(torch.nn.Module):
            def __init__(self):
                super().__init__()
                self.custom_dict = {"queue": [torch.rand((2, 2)) for _ in range(3)]}
                self.other_attr = torch.rand((2, 2))

            def __getattr__(self, name):
                custom_dict = self.custom_dict
                if name in custom_dict:
                    return custom_dict[name]
                return super().__getattr__(name)

            def forward(self, x):
                return x @ self.other_attr + self.queue[-1]

        x = torch.rand((2, 2))
        mod = MyMod()
        cnts = torch._dynamo.testing.CompileCounter()
        opt_mod = torch._dynamo.optimize(cnts)(mod)
        self.assertTrue(same(opt_mod(x), mod(x)))
        self.assertTrue(cnts.frame_count, 1)
        self.assertTrue(cnts.op_count, 2)

    def test_nn_module_getattribute(self):
        class MyMod(torch.nn.Module):
            def __init__(self):
                super().__init__()
                self.my_number = 42

            def __getattribute__(self, name):
                if name == "special_attr":
                    return torch.tensor([[1, 2], [3, 4]])
                return super().__getattribute__(name)

            def forward(self, x):
                return self.my_number * x + self.special_attr * x

        def fn(mod, x):
            return mod(x)

        mod = MyMod()
        x = torch.rand((2, 2))
        cnts = torch._dynamo.testing.CompileCounter()
        opt_fn = torch._dynamo.optimize(cnts)(fn)
        self.assertTrue(same(opt_fn(mod, x), fn(mod, x)))

    def test_constant_getattr(self):
        # https://github.com/pytorch/pytorch/issues/97480
        def fn():
            return getattr(None, "arg", 3)

        cnt = torch._dynamo.testing.CompileCounter()
        optimized_fn = torch._dynamo.optimize(cnt)(fn)
        res = optimized_fn()
        self.assertTrue(same(res, 3))

    def test_user_property(self):
        class MyConfig:
            @property
            def prop5(self):
                return 5

        def fn(cfg, x, y):
            return x + y + cfg.prop5

        x = torch.randn(10)
        cfg = MyConfig()
        cnts = torch._dynamo.testing.CompileCounter()
        opt_fn = torch._dynamo.optimize(cnts)(fn)
        self.assertTrue(same(opt_fn(cfg, x, x), 2 * x + 5))
        self.assertEqual(cnts.frame_count, 1)
        self.assertEqual(cnts.op_count, 2)

    def test_dataclass_fields(self):
        @dataclasses.dataclass
        class MyDataClass:
            a: torch.Tensor
            b: torch.Tensor = None
            c: torch.Tensor = None
            d: torch.Tensor = None
            e: torch.Tensor = None

        def fn(obj):
            class_fields = dataclasses.fields(obj)
            assert len(class_fields)
            assert all(field.default is None for field in class_fields[1:])
            other_fields_are_none = all(
                getattr(obj, field.name) is None for field in class_fields[1:]
            )
            assert not other_fields_are_none

            total = getattr(obj, class_fields[0].name)
            for field in class_fields[1:]:
                v = getattr(obj, field.name)
                if v is not None:
                    total += v

            return total

        obj1 = MyDataClass(torch.randn(10), torch.randn(10), torch.randn(10))
        obj2 = MyDataClass(torch.randn(10), e=torch.randn(10))
        correct1 = fn(obj1)
        correct2 = fn(obj2)

        cnts = torch._dynamo.testing.CompileCounter()
        opt_fn = torch._dynamo.optimize(cnts)(fn)
        self.assertTrue(same(opt_fn(obj1), correct1))
        self.assertEqual(cnts.frame_count, 1)
        self.assertEqual(cnts.op_count, 2)

        torch._dynamo.reset()
        cnts = torch._dynamo.testing.CompileCounter()
        opt_fn = torch._dynamo.optimize(cnts)(fn)
        self.assertTrue(same(opt_fn(obj2), correct2))
        self.assertEqual(cnts.frame_count, 1)
        self.assertEqual(cnts.op_count, 1)

    @requires_static_shapes
    def test_tensor_build_list_unpack(self):
        def fn(x):
            # seen in fastNLP_Bert
            return torch.cat([*x], dim=-1)

        val = torch.randn([1, 1, 473, 768])
        correct = fn(val)
        cnts = torch._dynamo.testing.CompileCounter()
        opt_fn = torch._dynamo.optimize(cnts)(fn)
        self.assertTrue(same(opt_fn(val), correct))
        self.assertEqual(cnts.frame_count, 1)
        self.assertEqual(cnts.op_count, 2)

    def test_numpy_int_constant(self):
        def fn(x, a, b):
            return x + (a % b)

        args = [torch.randn(10), 4096, np.int64(8)]
        correct = fn(*args)
        cnts = torch._dynamo.testing.CompileCounter()
        opt_fn = torch._dynamo.optimize(cnts)(fn)
        self.assertTrue(same(opt_fn(*args), correct))
        self.assertTrue(same(opt_fn(*args), correct))
        self.assertEqual(cnts.frame_count, 1)
        self.assertEqual(cnts.op_count, 2)

    @requires_numpy_pytorch_interop
    def test_numpy_ndarray_graph_break(self):
        def fn(x):
            a = x.numpy()
            b = a.real
            torch._dynamo.graph_break()
            c = np.multiply(b, 2.0)
            return c

        cnts = torch._dynamo.testing.CompileCounter()
        opt_fn = torch._dynamo.optimize(cnts)(fn)
        for _ in range(10):
            x = torch.randn(3)
            ref = fn(x)
            res = opt_fn(x)
            self.assertTrue(same(ref, res))
        self.assertEqual(cnts.frame_count, 2)

    @requires_numpy_pytorch_interop
    def test_numpy_ndarray_graph_break_with_multiple_outputs(self):
        def fn(x, y):
            a = x.numpy()
            b = y.numpy()
            torch._dynamo.graph_break()
            return np.add(a, 1), np.add(b, 1)

        cnts = torch._dynamo.testing.CompileCounter()
        opt_fn = torch._dynamo.optimize(cnts)(fn)
        for _ in range(10):
            x = torch.randn([1, 3])
            y = torch.randn([1, 3])
            ref = fn(x, y)
            res = opt_fn(x, y)
            self.assertTrue(same(ref, res))
        self.assertEqual(cnts.frame_count, 2)

    @requires_numpy_pytorch_interop
    def test_tensor_interacts_with_numpy_ndarray(self):
        def fn(x, y):
            a = x.numpy()
            b = y.numpy()
            c = np.ones_like(a)
            d = np.ones_like(b)
            torch._dynamo.graph_break()
            return np.add(a, c), np.add(b, d)

        cnts = torch._dynamo.testing.CompileCounter()
        opt_fn = torch._dynamo.optimize(cnts)(fn)
        for _ in range(10):
            x = torch.randn([1, 3])
            y = torch.randn([1, 3])
            ref = fn(x, y)
            res = opt_fn(x, y)
            self.assertTrue(same(ref, res))
        self.assertEqual(cnts.frame_count, 2)

    @patch.object(torch._dynamo.config, "dynamic_shapes", True)
    def test_(self):
        def fn(x: torch.Tensor, y: int):
            z = x.detach()
            w = y + 1
            torch._dynamo.graph_break()
            return z + w

        cnts = torch._dynamo.testing.CompileCounter()
        opt_fn = torch._dynamo.optimize(cnts)(fn)
        for _ in range(10):
            x = torch.randn([1, 3])
            y = 5
            ref = fn(x, y)
            res = opt_fn(x, y)
            self.assertTrue(same(ref, res))
        self.assertEqual(cnts.frame_count, 2)

    def test_inplace_view_on_graph_input(self):
        # graph break when calling methods with inplace_view tag on graph input
        func_args_map = {
            lambda x: x.resize_(6).mul_(2): torch.ones(4),
            lambda x: x.t_().mul_(2): torch.rand(2, 3),
            lambda x: x.transpose_(0, 1).mul_(2): torch.rand(2, 3),
            lambda x: x.squeeze_().mul_(2): torch.rand(1, 2, 3),
            lambda x: x.unsqueeze_(0).mul_(2): torch.rand(2, 3),
            lambda x: x.resize_as_(torch.rand(200, 300)): torch.rand(2, 3),
            lambda x: x.swapaxes_(0, 1).mul_(2): torch.rand(2, 3),
            lambda x: x.swapdims_(0, 1).mul_(2): torch.rand(2, 3),
            lambda x: x.rename_("N", "C").mul_(2): torch.zeros(2, 3),
            lambda x: x.as_strided_((3, 2), (2, 1)).mul_(2): torch.zeros(2, 3),
            lambda x: x.detach_().mul_(2): torch.zeros(2, 3),
        }
        for func, args in func_args_map.items():
            args_clone = args.clone()
            cnts = torch._dynamo.testing.CompileCounter()
            opt_f = torch._dynamo.optimize(cnts)(func)
            self.assertTrue(same(func(args).shape, opt_f(args_clone).shape))
            self.assertEqual(cnts.frame_count, 1)
            self.assertEqual(cnts.op_count, 1)  # mul_

    def test_dict_mutation_side_effect(self):
        def fn(d):
            d["c"] = d["a"] + d.pop("b")
            return d

        args1 = {"a": torch.randn(10), "b": torch.randn(10)}
        args2 = dict(args1)
        assert fn(args1) is args1
        cnts = torch._dynamo.testing.CompileCounter()
        opt_fn = torch._dynamo.optimize(cnts)(fn)
        self.assertIs(opt_fn(args2), args2)
        self.assertTrue(same(args1, args2))
        self.assertEqual(cnts.frame_count, 1)
        self.assertEqual(cnts.op_count, 1)

    def test_module_deepcopy(self):
        m1 = torch.nn.Sequential(
            torch.nn.Linear(10, 10),
            torch.nn.ReLU(),
            torch.nn.Linear(10, 10),
            torch.nn.ReLU(),
        )
        m2 = torch.nn.Sequential(
            torch.nn.Linear(10, 10),
            torch.nn.ReLU(),
            torch.nn.Linear(10, 10),
            torch.nn.ReLU(),
        )

        def fn(m, x):
            m_copy = copy.deepcopy(m)
            return m_copy(x)

        v = torch.randn(10)
        correct1 = fn(m1, v)
        correct2 = fn(m2, v)
        cnts = torch._dynamo.testing.CompileCounter()
        opt_fn = torch._dynamo.optimize(cnts)(fn)
        for _ in range(10):
            self.assertTrue(same(opt_fn(m1, v), correct1))
        for _ in range(10):
            self.assertTrue(same(opt_fn(m2, v), correct2))
        self.assertEqual(cnts.frame_count, 1)
        self.assertEqual(cnts.op_count, 4)

    def test_type_copy(self):
        def fn(seq):
            a, b = seq
            return type(seq)([a + 1, b + 2, a + b])

        args1 = [torch.randn(10), torch.randn(10)]
        args2 = (torch.randn(10), torch.randn(10))
        correct1 = fn(args1)
        correct2 = fn(args2)
        cnts = torch._dynamo.testing.CompileCounter()
        opt_fn = torch._dynamo.optimize(cnts)(fn)
        self.assertTrue(same(opt_fn(args1), correct1))
        self.assertTrue(same(opt_fn(args2), correct2))
        self.assertIsInstance(opt_fn(args1), list)
        self.assertIsInstance(opt_fn(args2), tuple)
        self.assertEqual(cnts.frame_count, 2)
        self.assertEqual(cnts.op_count, 6)

    def test_setattr_mutation1(self):
        class MyObj:  # noqa: B903
            def __init__(self, a, b):
                self.a = a
                self.b = b

        def fn(obj):
            obj.c = obj.a * obj.b + 1
            obj.b = obj.a * obj.c + 2
            obj.a = obj.b * obj.c + 3
            obj.c = obj.a * obj.b + 4
            obj.b = obj.a * obj.c + 5
            obj.a = obj.b * obj.c + 6
            return obj

        x1 = torch.randn(10)
        x2 = torch.randn(10)
        obj1 = MyObj(x1, x2)
        obj2 = MyObj(x1, x2)
        fn(obj2)
        cnts = torch._dynamo.testing.CompileCounter()
        opt_fn = torch._dynamo.optimize(cnts)(fn)
        self.assertIs(opt_fn(obj1), obj1)
        self.assertTrue(same(obj1.a, obj2.a))
        self.assertTrue(same(obj1.b, obj2.b))
        self.assertTrue(same(obj1.c, obj2.c))
        self.assertEqual(cnts.frame_count, 1)
        self.assertEqual(cnts.op_count, 12)

    def test_setattr_mutation2(self):
        class MyObj:
            def __init__(self, x):
                self.a = x + 1
                self.b = x + 2

        def fn(x):
            x = x / 3.0
            obj = MyObj(x)
            obj.c = obj.a * obj.b + 1
            obj.b = obj.a * obj.c + 2
            obj.a = obj.b * obj.c + 3
            return obj

        x1 = torch.randn(10)
        obj2 = fn(x1)

        cnts = torch._dynamo.testing.CompileCounter()
        opt_fn = torch._dynamo.optimize(cnts)(fn)
        obj1 = opt_fn(x1)
        self.assertTrue(same(obj1.a, obj2.a))
        self.assertTrue(same(obj1.b, obj2.b))
        self.assertTrue(same(obj1.c, obj2.c))
        self.assertEqual(cnts.frame_count, 1)
        self.assertEqual(cnts.op_count, 9)

    def test_setattr_mutation3(self):
        # TODO(jansel): dead code eliminate the object creation
        class MyObj:
            def __init__(self, x):
                super().__init__()
                self.a = x + 1
                self.b = x + 2

        def fn(x):
            x = x / 3.0
            obj = MyObj(x)
            obj.c = obj.a * obj.b + 1
            obj.b = obj.a * obj.c + 2
            obj.a = obj.b * obj.c + 3
            return obj.a, obj.b, obj.c

        x1 = torch.randn(10)
        obj2 = fn(x1)

        cnts = torch._dynamo.testing.CompileCounter()
        opt_fn = torch._dynamo.optimize(cnts)(fn)
        obj1 = opt_fn(x1)
        self.assertTrue(same(obj1, obj2))
        self.assertEqual(cnts.frame_count, 1)
        self.assertEqual(cnts.op_count, 9)

    def test_user_defined_class_name(self):
        class MyClassFoo:
            pass

        def fn1(a, b, c):
            tmp = MyClassFoo()
            if tmp.__class__.__name__ == "MyClassFoo":
                return a - b / c

        torch._dynamo.testing.standard_test(self, fn=fn1, nargs=3)

    def test_user_defined_class_python_type(self):
        class MyClass1:
            pass

        class ExampleMeta(type):
            pass

        class MyClass2(metaclass=ExampleMeta):
            pass

        def fn(x, c):
            if isinstance(c, MyClass1):
                return x + 1
            elif isinstance(c, MyClass2):
                return x + 2
            else:
                return x + 3

        x = torch.rand(3)
        opt_fn = torch._dynamo.optimize("eager")(fn)
        for c in [MyClass1, MyClass2]:
            ref = fn(x, c)
            res = opt_fn(x, c)
            self.assertTrue(same(ref, res))

    def test_super_calling_with_metaclass(self):
        class ExampleMeta(type):
            pass

        class MyClass1(metaclass=ExampleMeta):
            @classmethod
            def add(cls, x):
                return x + 1

        class MyClass2(MyClass1):
            @classmethod
            def add(cls, x):
                torch._dynamo.graph_break()
                return x + super().add(x)

        def fn(x, obj):
            return x + obj.add(x)

        x = torch.rand(3)
        obj = MyClass2()
        opt_fn = torch._dynamo.optimize("eager")(fn)
        ref = fn(x, obj)
        res = opt_fn(x, obj)
        self.assertTrue(same(ref, res))

    def test_manual_seed(self):
        def fn(a, b):
            x = a + b
            torch.manual_seed(9000)
            return x + 1

        torch._dynamo.testing.standard_test(self, fn=fn, nargs=2, expected_ops=3)

    def test_usr_cls_staticmethod(self):
        class Foo:
            @staticmethod
            def bar(a, b):
                return a + b

        def fn(a, b):
            return Foo.bar(a, b) - 1

        torch._dynamo.testing.standard_test(self, fn=fn, nargs=2)

    def test_usr_cls_classmethod(self):
        class Foo:
            @classmethod
            def bar(cls, a, b):
                return a + b

        def fn(a, b):
            return Foo.bar(a, b) - 1

        torch._dynamo.testing.standard_test(self, fn=fn, nargs=2)

    def test_dunder_methods(self):
        class Foo:
            def __init__(self, val):
                super().__init__()
                self.val = val

            def __add__(self, other):
                return Foo(self.val + other.val)

            def __mul__(self, other):
                return Foo(self.val * other.val)

            def __truediv__(self, other):
                return Foo(self.val / other.val)

            def __sub__(self, other):
                return Foo(self.val - other.val)

        def fn(a, b, c):
            return Foo(a) + Foo(b) * Foo(c) / Foo(a) - Foo(b)

        torch._dynamo.testing.standard_test(self, fn=fn, nargs=3, expected_ops=4)

    def test_function_annotation(self):
        class Variable:
            pass

        def fn(x):
            x = x / 3.0

            def inner(y: typing.List[Variable]):
                return x + 1

            return inner

        x1 = torch.randn(10)
        obj2 = fn(x1)([])

        cnts = torch._dynamo.testing.CompileCounter()
        opt_fn = torch._dynamo.optimize_assert(cnts)(fn)
        opt_fn_inner = torch._dynamo.optimize_assert(cnts)(opt_fn(x1))
        obj1 = opt_fn_inner([])
        self.assertTrue(same(obj1, obj2))
        self.assertEqual(cnts.frame_count, 2)
        self.assertEqual(cnts.op_count, 2)

    def test_nested_closure(self):
        v0 = torch.randn(10)

        def fn1():
            v1 = torch.randn(10)

            def fn2(*args, **kwargs):
                assert len(args) == 1
                assert len(kwargs) == 1
                v2 = torch.randn(10) + args[0] + kwargs["b"]

                def fn3(v3=torch.randn(10)):
                    def fn4():
                        return v0 + v1 + v2 + v3 + 1

                    return fn4

                return fn3

            return fn2(1, b=2)()

        cnts = torch._dynamo.testing.CompileCounter()
        opt_fn1 = torch._dynamo.optimize_assert(cnts)(fn1)
        tmp1 = torch._dynamo.optimize_assert(cnts)(opt_fn1())
        tmp2 = torch._dynamo.optimize_assert(cnts)(opt_fn1())
        self.assertTrue(tmp1().shape, (10,))
        self.assertTrue(same(tmp1(), tmp1()))
        self.assertFalse(same(tmp1(), tmp2()))
        self.assertEqual(cnts.frame_count, 2)
        self.assertEqual(cnts.op_count, 9)

    def test_nested_closure_mutation(self):
        def fn1():
            v1 = torch.randn(10)

            def fn2():
                v2 = torch.randn(10)

                def fn3():
                    nonlocal v1, v2
                    v1 += 1
                    v2 += 2
                    return v1 + v2

                return fn3

            rv = fn2()
            rv()
            rv()
            return rv

        torch.manual_seed(9000)
        counter1 = fn1()
        result1 = [counter1(), counter1(), counter1()]

        torch.manual_seed(9000)
        cnts = torch._dynamo.testing.CompileCounter()
        opt_fn1 = torch._dynamo.optimize_assert(cnts)(fn1)
        counter2 = torch._dynamo.optimize_assert(cnts)(opt_fn1())
        result2 = [counter2(), counter2(), counter2()]
        result1.append(counter1())
        result2.append(counter2())

        self.assertTrue(same(result1, result2))
        self.assertEqual(cnts.frame_count, 2)
        self.assertEqual(cnts.op_count, 11)

    def test_write_to_closures_in_inlining(self):
        out = []
        for use_dynamo in [False, True]:

            def make_counter():
                x = torch.randn(10)

                def counter():
                    nonlocal x
                    x = x + 1
                    return x

                return counter

            torch.manual_seed(0)
            counter = make_counter()
            if not use_dynamo:
                out.append(counter() + counter())
            else:
                cnts = torch._dynamo.testing.CompileCounter()

                @torch._dynamo.optimize(cnts, nopython=True)
                def fn(counter):
                    return counter() + counter()

                out.append(fn(counter))
                self.assertEqual(cnts.frame_count, 1)
                self.assertEqual(cnts.op_count, 3)
                self.assertFalse(same(counter() + counter(), out[-1]))

        self.assertTrue(same(out[0], out[1]))

    def test_top_package_import(self):
        def fn(x):
            import torch.fx

            assert not isinstance(x, torch.fx.Proxy)
            return torch.sin(x)

        x = torch.randn(4, 5)
        ref = fn(x)
        cnts = torch._dynamo.testing.CompileCounter()
        opt_fn = torch._dynamo.optimize_assert(cnts)(fn)
        res = opt_fn(x)
        self.assertTrue(same(ref, res))

    def test_typing_union_and_optional(self):
        def fn(x):
            a = torch.jit.annotate(typing.Dict[str, typing.Optional[torch.Tensor]], {})
            b = torch.jit.annotate(
                typing.Dict[str, typing.Union[torch.Tensor, None]], {}
            )
            return a, b, x + 1

        x = torch.randn(3)
        ref = fn(x)
        opt_fn = torch._dynamo.optimize("eager")(fn)
        res = opt_fn(x)
        self.assertTrue(same(ref, res))

    def test_optimize_on_module(self):
        class MockModule(torch.nn.Module):
            def __init__(self):
                super().__init__()
                self.relu = torch.nn.ReLU()

            def custom_member(self):
                # Just for checking that Dynamo returned mod object can redirect
                # to this method
                pass

            def forward(self, x):
                return self.relu(x)

        cnts1 = torch._dynamo.testing.CompileCounter()
        mod = MockModule()
        optimized_mod = torch._dynamo.optimize(cnts1, nopython=True)(mod)

        a = torch.randn(10)
        ref = mod(a)
        res = optimized_mod(a)

        optimized_mod.custom_member()

        self.assertTrue(same(ref, res))

    def test_nested_optimize_decorator(self):
        cnts2 = torch._dynamo.testing.CompileCounter()
        cnts3 = torch._dynamo.testing.CompileCounter()

        @torch._dynamo.run()
        def fn1(x):
            return torch.sin(x) * 10

        @torch._dynamo.optimize(cnts2, nopython=True)
        def fn2(x):
            return fn1(x) + 1

        @torch._dynamo.optimize(cnts3, nopython=True)
        def fn3(x):
            return torch.relu(fn2(x))

        fn3(torch.randn(4, 5))
        self.assertEqual(cnts2.frame_count, 0)
        self.assertEqual(cnts3.frame_count, 1)
        self.assertEqual(cnts3.op_count, 4)

    def test_nested_optimize_run(self):
        cnts = torch._dynamo.testing.CompileCounter()

        @torch._dynamo.optimize(cnts, nopython=True)
        def fn(x):
            return torch.relu(torch.cos(x) + torch.sin(x))

        fn(torch.randn(4))
        self.assertEqual(cnts.frame_count, 1)

        fn(torch.randn(4, 4))
        self.assertEqual(cnts.frame_count, 2)

        # Test that run works on a decorated fn
        fn = torch._dynamo.run(fn)
        fn(torch.randn(4, 4, 4))
        self.assertEqual(cnts.frame_count, 2)

    def test_nested_optimize(self):
        cnts1 = torch._dynamo.testing.CompileCounter()
        cnts2 = torch._dynamo.testing.CompileCounter()

        def fn(x):
            return torch.relu(torch.cos(x) + torch.sin(x))

        fn1 = torch._dynamo.optimize(cnts1, nopython=True)(fn)
        fn2 = torch._dynamo.optimize(cnts2, nopython=True)(fn1)

        # The first optimize in the nesting should be ignored
        fn2(torch.randn(4))
        self.assertEqual(cnts2.frame_count, 1)
        self.assertEqual(cnts1.frame_count, 0)

        # Since the fn code object is already compiled, calling fn1 should
        # directly call the compiled_fn callable.
        torch._dynamo.run()(fn1)(torch.randn(4))
        self.assertEqual(cnts1.frame_count, 0)

        # Test same behavior by reversing the calls
        torch._dynamo.reset()
        cnts1 = torch._dynamo.testing.CompileCounter()
        cnts2 = torch._dynamo.testing.CompileCounter()
        fn1 = torch._dynamo.optimize(cnts1, nopython=True)(fn)
        fn2 = torch._dynamo.optimize(cnts2, nopython=True)(fn1)
        fn1(torch.randn(4))
        self.assertEqual(cnts1.frame_count, 1)
        torch._dynamo.run()(fn2)(torch.randn(4))
        self.assertEqual(cnts2.frame_count, 0)

    def test_torch_size(self):
        cnts = torch._dynamo.testing.CompileCounter()

        def fn(x):
            output_size = torch.Size([10, 10])
            x = x.view(*output_size)
            return (x,)

        x = torch.randn(100, requires_grad=True)
        x_clone = x.clone()
        ref = fn(x)

        opt_fn = torch._dynamo.optimize(cnts, nopython=True)(fn)
        res = opt_fn(x_clone)

        self.assertTrue(same(ref, res))

    def test_size_dim(self):
        cnts = torch._dynamo.testing.CompileCounter()

        def fn(x, dim):
            return x.size(dim=dim)

        opt_fn = torch._dynamo.optimize(cnts, nopython=True)(fn)
        x = torch.empty([4, 9, 8])
        self.assertTrue(opt_fn(x, 1) == 9)
        self.assertTrue(opt_fn(x, -2) == 9)

    def test_stride_dim(self):
        cnts = torch._dynamo.testing.CompileCounter()

        def fn(x, dim):
            return x.stride(dim=dim)

        opt_fn = torch._dynamo.optimize(cnts, nopython=True)(fn)
        x = torch.empty([4, 9, 8])
        self.assertTrue(opt_fn(x, 0) == 72)
        self.assertTrue(opt_fn(x, -2) == 8)

    def test_torch_seed(self):
        cnts = torch._dynamo.testing.CompileCounter()

        def fn(x):
            attention_seed = int(torch.seed() % sys.maxsize)
            torch.manual_seed(attention_seed)
            return (x,)

        x = torch.randn(100, requires_grad=True)
        ref = fn(x)

        opt_fn = torch._dynamo.optimize(cnts, nopython=True)(fn)
        res = opt_fn(x)

        self.assertTrue(same(ref, res))

    def test_is_tensor_like(self):
        cnts = torch._dynamo.testing.CompileCounter()

        def f(x):
            if torch.overrides.is_tensor_like(x):
                return (x * 2,)
            return (torch.ones(10) + x,)

        x = torch.randn(10)
        ref0 = f(x)
        ref1 = f(4)
        opt_f = torch._dynamo.optimize(cnts, nopython=True)(f)
        res0 = opt_f(x)
        res1 = opt_f(4)
        self.assertTrue(same(ref0, res0))
        self.assertTrue(same(ref1, res1))

    def test_is_tensor_like2(self):
        class MyTensor:
            @classmethod
            def __torch_function__(cls, func, types, args=(), kwargs=None):
                if kwargs is None:
                    kwargs = {}

                if func is torch.max:
                    return torch.tensor(123)
                return func(*args, **kwargs)

        def fn(x):
            if torch.overrides.is_tensor_like(x):
                return torch.max(x)
            else:
                return torch.zeros(1)

        x = MyTensor()
        ref0 = fn(x)
        ref1 = fn(4)
        opt_fn = torch._dynamo.optimize("eager")(fn)
        res0 = opt_fn(x)
        res1 = opt_fn(4)
        self.assertTrue(same(ref0, res0))
        self.assertTrue(same(ref1, res1))

    def test_tensor_data(self):
        def fn(x, y):
            return x[y.data]

        x = torch.rand(8)
        y = torch.ones(8).to(torch.int)
        ref = fn(x, y)
        opt_fn = torch._dynamo.optimize("eager", nopython=True)(fn)
        res = opt_fn(x, y)
        self.assertTrue(same(ref, res))

    def test_tensor_layout(self):
        def fn(x):
            return torch.zeros(
                [x.size()[0], x.size()[1]],
                dtype=x.dtype,
                layout=x.layout,
                device=x.device,
            )

        x = torch.rand(2, 3)
        ref = fn(x)
        opt_fn = torch._dynamo.optimize("eager", nopython=True)(fn)
        res = opt_fn(x)
        self.assertTrue(same(ref, res))

    def test_version_ci(self):
        # temporary test to check that the ci torch version is set correctly
        self.assertTrue(hasattr(torch, "_subclasses"))

    @unittest.skipIf(not TEST_CUDA, "requires cuda")
    def test_rand(self):
        cnts = torch._dynamo.testing.CompileCounter()
        device = "cuda"

        def fn():
            return torch.randn(10, device=device)

        torch.manual_seed(10)
        ref_run1 = fn()

        torch.manual_seed(10)
        ref_run2 = fn()
        self.assertTrue(same(ref_run1, ref_run2))

        torch.manual_seed(10)
        opt_fn = torch._dynamo.optimize(cnts, nopython=True)(fn)
        res = opt_fn()

        self.assertTrue(same(res, ref_run1))

    def test_slice_input(self):
        cnts = torch._dynamo.testing.CompileCounter()

        def getitem(a, idx):
            if isinstance(idx, slice):
                return (
                    torch.zeros(1),
                    a[idx]
                    + [
                        100,
                    ],
                )
            else:
                return (torch.zeros(1), a[idx])

        layers = list(range(10))
        ref0 = getitem(layers, slice(0, 2, 1))
        ref1 = getitem(layers, 2)
        ref2 = getitem(layers, slice(3, 8, 2))
        opt_getitem = torch._dynamo.optimize(cnts, nopython=True)(getitem)
        res0 = opt_getitem(layers, slice(0, 2, 1))
        res1 = opt_getitem(layers, 2)
        res2 = opt_getitem(layers, slice(3, 8, 2))

        self.assertTrue(ref0 == res0)
        self.assertTrue(ref1 == res1)
        self.assertTrue(ref2 == res2)

    def test_grad(self):
        cnts = torch._dynamo.testing.CompileCounter()

        def fn(a, b):
            out = a * b
            out.sum().backward()
            real_out = torch.sigmoid(a.grad + b)
            return real_out

        inps = [torch.randn(4, requires_grad=True) for _ in range(2)]
        for inp in inps:
            inp.grad = None
        ref = fn(*inps)

        for inp in inps:
            inp.grad = None
        opt_fn = torch._dynamo.optimize(cnts)(fn)
        res = opt_fn(*inps)

        self.assertTrue(same(ref, res))

    @skipIfNotPy311
    def test_linetable_311_writer1(self):
        def fn():
            a = 10
            b = 20
            c = a + b
            f = "linetable_writer"
            return f"Test if {f} generates correct co_linetable: {c}"

        # Dynamo doesn't deal with column locations or end line numbers,
        # so we only check that start line numbers in the linetables match.
        keys = bytecode_transformation.get_code_keys()
        code_options = {k: getattr(fn.__code__, k) for k in keys}
        result = bytecode_transformation.clean_and_assemble_instructions(
            bytecode_transformation.cleaned_instructions(fn.__code__),
            keys,
            code_options,
        )
        l1, l2 = list(fn.__code__.co_positions()), list(result[1].co_positions())
        self.assertEqual(len(l1), len(l2))
        for p1, p2 in zip(l1, l2):
            # check that start line numbers match
            self.assertEqual(p1[0], p2[0])
        self.assertEqual(fn.__code__.co_lnotab, result[1].co_lnotab)

    @skipIfNotPy311
    def test_linetable_311_writer2(self):
        """
        test large ops (LOAD_METHOD) and EXTENDED_ARGS
        fn_str is in the form:
        def fn():
            ...
            x0 = 1
            x1 = 1
            ...
            l = [x0, x1, ...]
        """
        fn_str = f"""\
def fn():
    foo.bar(1, 2, 3)
{str(chr(10)).join(' ' * 4 + 'x' + str(i) + ' = 1' for i in range(1 << 9))}
    l = [{str(' ').join('x' + str(i) + ',' for i in range(1 << 9))}]
        """
        locals = {}
        exec(fn_str, {}, locals)
        fn = locals["fn"]
        orig_inst_str = "\n".join(list(map(str, dis.get_instructions(fn))))
        self.assertIn("EXTENDED_ARG", orig_inst_str)
        self.assertIn("LOAD_METHOD", orig_inst_str)
        keys = bytecode_transformation.get_code_keys()
        code_options = {k: getattr(fn.__code__, k) for k in keys}
        result = bytecode_transformation.clean_and_assemble_instructions(
            bytecode_transformation.cleaned_instructions(fn.__code__),
            keys,
            code_options,
        )
        new_inst_str = "\n".join(list(map(str, result[0])))
        self.assertIn("EXTENDED_ARG", new_inst_str)
        self.assertIn("LOAD_METHOD", new_inst_str)
        l1, l2 = list(fn.__code__.co_positions()), list(result[1].co_positions())
        self.assertEqual(len(l1), len(l2))
        for p1, p2 in zip(l1, l2):
            # check that start line numbers match
            self.assertEqual(p1[0], p2[0])
        self.assertEqual(fn.__code__.co_lnotab, result[1].co_lnotab)

    @unittest.skipIf(
        sys.version_info < (3, 10) or sys.version_info >= (3, 11),
        "linetable test for Python 3.10",
    )
    def test_linetable_310_writer(self):
        def fn():
            a = 10
            b = 20
            c = a + b
            f = "linetable_writer"
            return f"Test if {f} generates correct co_linetable: {c}"

        inst = dis.get_instructions(fn)
        result = bytecode_transformation.assemble(inst, fn.__code__.co_firstlineno)
        self.assertTrue(result[1] == fn.__code__.co_linetable)

    @unittest.skipIf(sys.version_info >= (3, 10), "use lnotab when python < 3.10")
    def test_lnotab_writer(self):
        def fn():
            a = 10
            b = 20
            c = a + b
            f = "lnotab_writer"
            return f"Test if {f} generates correct co_lnotab: {c}"

        inst = dis.get_instructions(fn)
        result = bytecode_transformation.assemble(inst, fn.__code__.co_firstlineno)
        self.assertTrue(result[1] == fn.__code__.co_lnotab)

    def test_profiler_cache_lookup(self):
        def fn(x):
            y = x**2
            y = y + 2
            z = y**3
            return z

        for profiler, get_events in (
            (torch.autograd.profiler.profile, lambda prof: prof.function_events),
            (torch.profiler.profiler.profile, lambda prof: prof.events()),
        ):
            x = torch.randn((2, 2), requires_grad=True)
            ref = fn(x)
            opt_fn = torch.compile(fn, backend="aot_eager")

            # warmup
            opt_fn(x)

            # whenver we enter the profiler context, hooks are automatically registered
            with profiler() as prof:
                res = opt_fn(x)
            events = list(
                filter(
                    lambda event: event.name == "TorchDynamo Cache Lookup",
                    get_events(prof),
                )
            )

            self.assertTrue(same(ref, res))
            self.assertTrue(
                len(events) == 1,
                "Expected one lookup profiler event for one opt_fn run",
            )

            with profiler() as prof:
                # just make sure the disable functionality works
                _enable_dynamo_cache_lookup_profiler(False)
                res = opt_fn(x)
            events = list(
                filter(
                    lambda event: event.name == "TorchDynamo Cache Lookup",
                    get_events(prof),
                )
            )

            self.assertTrue(same(ref, res))
            self.assertTrue(len(events) == 0, "Expected disabled profiling")

    def test_tensor_is_contiguous(self):
        def fn(x):
            input = torch.randn((1, 16, 1, 1))
            weight = torch.randn((8, 16, 3, 3))
            weight = weight.to(memory_format=x)
            output = torch.conv2d(input, weight, None, (2, 1), (1, 1), (1, 1), 1)
            return output.is_contiguous(memory_format=x)

        opt_fn = torch._dynamo.optimize("eager")(fn)
        for x in [torch.contiguous_format, torch.channels_last]:
            self.assertEqual(fn(x), opt_fn(x))

    def test_python_slice(self):
        def f1(input):
            y = 0
            for i, x in enumerate(input[2:], 1):
                y = y + x
            return y

        def f2(input):
            y = 0
            for i, x in enumerate(input.shape[2:], 1):
                y = y + x
            return y

        cnts = torch._dynamo.testing.CompileCounter()
        opt_f1 = torch._dynamo.optimize(cnts)(f1)
        opt_f2 = torch._dynamo.optimize(cnts)(f2)
        res1 = opt_f1([1, 2, 3, 5])
        res2 = opt_f2(torch.rand([2, 3, 4, 5]))

        self.assertEqual(res1, 8)
        self.assertEqual(res2, 9)

    def test_enum_as_dict_key(self):
        class MyEnum(enum.Enum):
            FOO = 10
            BAR = 20

        def fn(x):
            y = x + 2
            z = {
                MyEnum.FOO: torch.tensor(1),
                MyEnum.BAR: 10,
                "MyEnum.BAR": torch.tensor(8),
                5: torch.rand(3),
            }
            torch._dynamo.graph_break()
            a = z[MyEnum.FOO] + z["MyEnum.BAR"]
            b = y * 2
            return a, b

        cnts = torch._dynamo.testing.CompileCounter()
        opt_fn = torch._dynamo.optimize(cnts)(fn)
        for _ in range(10):
            x = torch.rand(3)
            ref = fn(x)
            res = opt_fn(x)
            self.assertTrue(same(ref, res))
        self.assertEqual(cnts.frame_count, 2)

    def test_const_dict_variable_python_type(self):
        from torch._dynamo.variables import ConstantVariable, ConstDictVariable

        d1 = {"a": ConstantVariable(10), "b": ConstantVariable(20)}
        d2 = collections.OrderedDict(
            [("x", ConstantVariable(12)), ("y", ConstantVariable(22))]
        )
        self.assertEqual(ConstDictVariable(d1, dict).python_type(), dict)
        self.assertEqual(
            ConstDictVariable(d2, collections.OrderedDict).python_type(),
            collections.OrderedDict,
        )

    def test_builtin_subclasses_as_method_on_class_type(self):
        class Foo:
            def __init__(self, name):
                self.ame_ = name

            def get_name(self):
                return "Foo " + self.name_

        class Bar(Foo):
            def __init__(self, name):
                self.name_ = name

            def get_name(self):
                return "Bar " + self.name_

        class Baz(Foo):
            def __init__(self, name):  # noqa: B903
                self.name_ = name

            def get_name(self):
                return "Baz " + self.name_

        subs_of_foo_reg = Foo.__subclasses__()

        counter = CompileCounter()

        @torch._dynamo.optimize_assert(counter)
        def fn():
            return Foo.__subclasses__()

        subs_of_foo_optim = fn()

        self.assertEqual(len(subs_of_foo_reg), 2)
        self.assertEqual(subs_of_foo_reg, subs_of_foo_optim)

    def test_builtin_subclasses_as_method_on_var(self):
        class Foo:
            def __init__(self, name):
                self.name_ = name

            def get_name(self):
                return "Foo " + self.name_

        class Bar(Foo):
            def __init__(self, name):
                self.name_ = name

            def get_name(self):
                return "Bar " + self.name_

        class Baz(Bar):
            def __init__(self, name):
                self.name_ = name

            def get_name(self):
                return "Baz " + self.name_

        subs_of_foo_reg = Foo.__subclasses__()
        sub_of_foo_subclass_var_reg = subs_of_foo_reg[0].__subclasses__()

        sub_of_foo_subclass_var_optim = list()
        counter = CompileCounter()

        @torch._dynamo.optimize_assert(counter)
        def fn():
            return Foo.__subclasses__()

        @torch._dynamo.optimize_assert(counter)
        def fn_single(subs_of_foo_optim):
            return subs_of_foo_optim[0].__subclasses__()

        subs_of_foo_optim = fn()
        sub_of_foo_subclass_var_optim = fn_single(subs_of_foo_optim)

        self.assertEqual(len(sub_of_foo_subclass_var_optim), 1)
        self.assertEqual(sub_of_foo_subclass_var_optim, sub_of_foo_subclass_var_reg)

    def test_enum_no_graphbreaks(self):
        class Foo(enum.Enum):
            FOO = 0
            BAR = 1

        def fn(x, foo):
            if foo is Foo.FOO:
                x = torch.add(x, 1.0)
            x = torch.mul(x, 1.0)
            return x

        x = torch.randn(1)
        cnts = torch._dynamo.testing.CompileCounter()
        opt_fn = torch._dynamo.optimize(cnts, nopython=True)(fn)
        opt_fn(x, Foo.FOO)
        self.assertEqual(cnts.op_count, 2)

        torch._dynamo.reset()
        cnts = torch._dynamo.testing.CompileCounter()
        opt_fn = torch._dynamo.optimize(cnts, nopython=True)(fn)
        opt_fn(x, Foo.BAR)
        self.assertEqual(cnts.op_count, 1)

    @patch.object(torch._dynamo.config, "dynamic_shapes", True)
    def test_repeat_interleave_graphbreaks(self):
        def fn_no_breaks(x):
            # no breaks on self_int
            x += 1
            x = torch.repeat_interleave(x, 2, 3)
            x += 1
            return x

        def fn_has_breaks(x):
            # breaks on self_Tensor
            x += 1
            x = torch.repeat_interleave(x, torch.tensor(2), 3)
            x += 1
            return x

        x = torch.randn([4, 16, 1, 64])

        cnts = torch._dynamo.testing.CompileCounter()
        opt_fn = torch._dynamo.optimize(cnts)(fn_no_breaks)
        opt_fn(x)
        self.assertEqual(cnts.frame_count, 1)

        torch._dynamo.reset()
        cnts = torch._dynamo.testing.CompileCounter()
        opt_fn = torch._dynamo.optimize(cnts)(fn_has_breaks)
        opt_fn(x)
        self.assertEqual(cnts.frame_count, 2)

    def test_id_of_nn_module(self):
        class M(torch.nn.Module):
            def forward(self, x, ref_id):
                self_id = id(self)
                if self_id == ref_id:
                    x = torch.mul(x, 1.0)
                x = torch.add(x, 1.0)
                return x

        m = M().eval()
        data = torch.randn(1)
        cnts = torch._dynamo.testing.CompileCounter()
        correct_ref_id = id(m)
        opt_m = torch._dynamo.optimize(cnts, nopython=True)(m)
        opt_m(data, correct_ref_id)
        # Extra op is the recorded equality test (although once
        # the trace is flattened this is dead!)
        self.assertEqual(cnts.op_count, ifunspec(3, 2))

        torch._dynamo.reset()
        cnts = torch._dynamo.testing.CompileCounter()
        incorrect_ref_id = id(m) + 1
        opt_m = torch._dynamo.optimize(cnts, nopython=True)(m)
        opt_m(data, incorrect_ref_id)
        self.assertEqual(cnts.op_count, ifunspec(2, 1))

    def test_inline_func_jump_on_tensor_condition(self):
        def f1(input):
            if input == 0:
                return input + 1
            else:
                return input + 2

        def f2(input):
            return f1(input)

        cnts = torch._dynamo.testing.CompileCounter()
        opt_f2 = torch._dynamo.optimize(cnts)(f2)
        res1 = opt_f2(torch.tensor([1.0]))
        res2 = opt_f2(torch.tensor([0.0]))

        self.assertEqual(res1, 3)
        self.assertEqual(res2, 1)

    def test_frozenset_torch_func_contains(self):
        funcs = frozenset([torch.add])

        def fn(x, func):
            if func in funcs:
                x = torch.add(x, 1.0)
            x = torch.mul(x, 1.0)
            return x

        x = torch.randn(1)
        cnts = torch._dynamo.testing.CompileCounter()
        opt_fn = torch._dynamo.optimize(cnts, nopython=True)(fn)
        opt_fn(x, torch.add)
        self.assertEqual(cnts.op_count, 2)

        torch._dynamo.reset()
        cnts = torch._dynamo.testing.CompileCounter()
        opt_fn = torch._dynamo.optimize(cnts, nopython=True)(fn)
        opt_fn(x, torch.mul)
        self.assertEqual(cnts.op_count, 1)

    def test_inline_list_mutation(self):
        def f1(x):
            x.append(torch.ones(8))
            return x

        def f2():
            x = [torch.ones(6)]
            f1(x)
            return x

        res1 = f2()
        cnts = torch._dynamo.testing.CompileCounter()
        opt_f2 = torch._dynamo.optimize(cnts)(f2)
        res2 = opt_f2()
        self.assertTrue(same(res1, res2))

    def test_inline_dict_mutation(self):
        def f1(d):
            d["c"] = d["a"] + d.pop("b")
            return d

        def f2():
            d = {"a": torch.ones(5), "b": torch.ones(5)}
            f1(d)
            return d

        res1 = f2()
        cnts = torch._dynamo.testing.CompileCounter()
        opt_f2 = torch._dynamo.optimize(cnts)(f2)
        res2 = opt_f2()
        self.assertTrue(same(res1, res2))

    def test_recursive_inline_list_mutation(self):
        def f1(x, y):
            x.append(torch.tensor([1.1]))
            y.append(torch.tensor([1.2]))
            return x, y

        def f2(x, y):
            x.append(torch.tensor([2.1]))
            y.append(torch.tensor([2.2]))
            f1(x, y)
            return x, y

        def f3(x):
            x.append(torch.tensor([3.1]))
            y = [torch.tensor([3.2])]
            f2(x, y)
            return x, y

        def f4():
            x = [torch.tensor([4.1])]
            return f3(x)

        res1 = f4()
        cnts = torch._dynamo.testing.CompileCounter()
        opt_f4 = torch._dynamo.optimize(cnts)(f4)
        res2 = opt_f4()
        self.assertTrue(same(res1, res2))

    def test_sample_input(self):
        from torch.testing._internal.common_methods_invocations import SampleInput

        def fn(sample):
            if isinstance(sample.input, torch.Tensor):
                return sample.input * 2
            return torch.zeros(())

        sample = SampleInput(torch.ones(2))
        ref = fn(sample)

        opt_fn = torch._dynamo.optimize("eager")(fn)
        res = opt_fn(sample)

        self.assertTrue(same(ref, res))

    def test_release_input_memory(self):
        x = torch.rand([4])
        x_ref = weakref.ref(x)

        cnts = torch._dynamo.testing.CompileCounter()

        @torch._dynamo.optimize(cnts)
        def foo(x):
            return x + x

        out = foo(x)
        self.assertTrue(same(out, x + x))
        del x
        self.assertIs(x_ref(), None)

    def test_release_module_memory(self):
        mod = torch.nn.Linear(10, 10)
        x = torch.rand([10, 10])
        mod_weight_ref = weakref.ref(mod.weight)
        mod_ref = weakref.ref(mod)

        # Modules that are passed into torch._dynamo optimized functions
        # will normally be held onto through the generated GraphModule,
        # which contains the modules. remove the reference in this backend
        # and test that no additional references are being held.
        class NoLeakBackend:
            def __call__(self, gm: torch.fx.GraphModule, example_inputs):
                gm.mod = None

                def foo(*args, **kwargs):
                    return (1,)

                return foo

        no_leak_backend = NoLeakBackend()

        @torch._dynamo.optimize(no_leak_backend)
        def foo(mod, x):
            return mod(x)

        foo(mod, x)
        del mod
        del x
        self.assertIsNone(mod_ref(), None)
        self.assertIsNone(mod_weight_ref(), None)

    def test_update_locals_and_stack_uses_shared_cache(self):
        def fn(x):
            perm = [0, 3, 5]
            perm = list(range(min(perm))) + perm
            perm.extend(i for i in range(x.dim()) if i not in perm)
            return perm

        x = torch.rand([2, 2, 2, 2, 2, 2])
        res1 = fn(x)
        cnts = torch._dynamo.testing.CompileCounter()
        opt_fn = torch._dynamo.optimize(cnts)(fn)
        res2 = opt_fn(x)
        self.assertTrue(same(res1, res2))

    def test_dict_reconstruct_keeps_original_order(self):
        def fn():
            modules = collections.OrderedDict([("act", torch.nn.ReLU())])
            module_dict = torch.nn.ModuleDict(modules)

            next_modules = {"fc4": torch.nn.Linear(5, 6), "act3": torch.nn.Sigmoid()}
            modules.update(next_modules.items())
            module_dict.update(next_modules)
            return modules, module_dict

        cnts = torch._dynamo.testing.CompileCounter()
        opt_fn = torch._dynamo.optimize(cnts)(fn)
        modules, module_dict = opt_fn()

        self.assertEqual(len(module_dict), len(modules))
        for k1, m2 in zip(modules, module_dict.children()):
            self.assertTrue(modules[k1] is m2)

    def test_side_effects_codegen_update_mutated(self):
        # codegen to update mutated variables with side effect
        # should after stack value's codegen
        def f1(x):
            alist = [x]
            alist.append(x + 1)
            alist[0].sum().item()  # graph break
            res = alist.pop()
            res.sum().item()  # graph break
            return res

        def f2(a, b):
            d = {"a": a + 1, "b": b + 2}
            x = d.pop("b")
            x.sum().item()  # graph break
            y = d["a"] + x
            y.sum().item()  # graph break
            d["c"] = y
            return d

        x = torch.rand([2, 3])
        a = torch.rand([5, 6])
        b = torch.rand([5, 6])
        res11 = f1(x)
        res21 = f2(a, b)
        cnts = torch._dynamo.testing.CompileCounter()
        opt_f1 = torch._dynamo.optimize(cnts)(f1)
        opt_f2 = torch._dynamo.optimize(cnts)(f2)
        res12 = opt_f1(x)
        res22 = opt_f2(a, b)
        self.assertTrue(same(res11, res12))
        self.assertTrue(same(res21, res22))

    def test_list_append_return_none(self):
        def fn(x):
            alist = []
            blist = alist.append(x + 1)
            return alist, blist

        x = torch.tensor([2.3])
        res = fn(x)
        cnts = torch._dynamo.testing.CompileCounter()
        opt_fn = torch._dynamo.optimize(cnts)(fn)
        res2 = opt_fn(x)
        self.assertEqual(res, res2)

    def test_tensor_types(self):
        def fn(dtype, tensor_type):
            x = torch.empty(4, dtype=dtype)
            assert isinstance(x, tensor_type)

        opt_fn = torch._dynamo.optimize("eager")(fn)
        opt_fn(torch.float32, torch.FloatTensor)
        opt_fn(torch.float64, torch.DoubleTensor)
        opt_fn(torch.float16, torch.HalfTensor)
        opt_fn(torch.bfloat16, torch.BFloat16Tensor)
        opt_fn(torch.uint8, torch.ByteTensor)
        opt_fn(torch.int8, torch.CharTensor)
        opt_fn(torch.int64, torch.LongTensor)
        opt_fn(torch.int, torch.IntTensor)
        opt_fn(torch.int16, torch.ShortTensor)
        opt_fn(torch.bool, torch.BoolTensor)

    def test_nan(self):
        def f(x, n):
            return x * 2 + n

        x = torch.randn(4)
        n = float("nan")

        cnts = torch._dynamo.testing.CompileCounter()
        opt_f = torch._dynamo.optimize(cnts)(f)
        opt_f(x, n)
        opt_f(x, n)
        self.assertEqual(cnts.frame_count, 1)

    @patch.object(torch._dynamo.config, "dynamic_shapes", True)
    @patch.object(torch._dynamo.config, "capture_scalar_outputs", True)
    def test_item(self):
        class MyMod(torch.nn.Module):
            def forward(self, x):
                z = torch.max(x)
                return z.int().item()

        x = torch.tensor([[10.6763, 11.7445, -2.2369]])
        model = MyMod()
        y = torch._dynamo.optimize("eager", nopython=True)(model)(x)

        self.assertEqual(y, 11)

    @patch.object(torch._dynamo.config, "dynamic_shapes", True)
    @patch.object(torch._dynamo.config, "capture_scalar_outputs", True)
    def test_item_changes(self):
        class MyMod(torch.nn.Module):
            def forward(self, x):
                z = torch.max(x)
                return z.int().item()

        x = torch.tensor([[10.6763, 11.7445, -2.2369]])
        model = MyMod()
        opt_model = torch._dynamo.optimize("eager", nopython=True)(model)
        y = opt_model(x)
        z = opt_model(torch.tensor([[y - 5, y + 10, y + 50]]))

        self.assertEqual(y, 11)
        self.assertEqual(z, 61)

    @patch.object(torch._dynamo.config, "dynamic_shapes", True)
    @patch.object(torch._dynamo.config, "capture_scalar_outputs", True)
    def test_item_changes_new_shape(self):
        class MyMod(torch.nn.Module):
            def forward(self, x):
                z = torch.max(x)
                return z.int().item()

        x = torch.tensor([[10.6763, 11.7445, -2.2369]])
        model = MyMod()
        opt_model = torch._dynamo.optimize("eager", nopython=True)(model)
        y = opt_model(x)
        z = opt_model(torch.tensor([[y - 5, y + 50], [y + 5, y - 50]]))

        self.assertEqual(y, 11)
        self.assertEqual(z, 61)

    @unittest.skip("https://github.com/pytorch/pytorch/issues/99726")
    def test_cross_entropy_loss_fancy_ctor1(self):
        rand_5 = torch.randn(5)
        rand_3_5 = torch.randn(3, 5)
        target = torch.empty(3, dtype=torch.long).random_(5)

        loss = torch.nn.CrossEntropyLoss(
            weight=rand_5, reduce=False, label_smoothing=0.5
        )
        opt_loss = torch._dynamo.optimize("eager", nopython=True)(loss)
        input = rand_3_5
        dynamo_output = opt_loss(input, target)

        loss = torch.nn.CrossEntropyLoss(
            weight=rand_5, reduce=False, label_smoothing=0.5
        )
        input = rand_3_5
        output = loss(input, target)

        self.assertTrue(torch.allclose(dynamo_output, output))

    @requires_static_shapes
    def test_cross_entropy_loss_fancy_ctor2(self):
        rand_3_5 = torch.randn(3, 5)
        target = torch.empty(3, dtype=torch.long).random_(5)

        loss = torch.nn.CrossEntropyLoss(reduce=False, label_smoothing=0.5)
        opt_loss = torch._dynamo.optimize("eager", nopython=True)(loss)
        input = rand_3_5
        dynamo_output = opt_loss(input, target)

        loss = torch.nn.CrossEntropyLoss(reduce=False, label_smoothing=0.5)
        input = rand_3_5
        output = loss(input, target)

        self.assertTrue(torch.allclose(dynamo_output, output))

    def test_cross_entropy_loss_simple_ctor(self):
        output = None
        rand_3_5 = torch.randn(3, 5)
        target = torch.empty(3, dtype=torch.long).random_(5)

        loss = torch.nn.CrossEntropyLoss()
        opt_loss = torch._dynamo.optimize("eager", nopython=True)(loss)
        input = rand_3_5
        dynamo_output = opt_loss(input, target)

        loss = torch.nn.CrossEntropyLoss()
        input = rand_3_5
        output = loss(input, target)

        self.assertTrue(torch.allclose(dynamo_output, output))

    def test_nn_functional_reduction(self):
        def fn(loss, reduction):
            reduction_enum = F._Reduction.get_enum(reduction)
            if reduction_enum == 0:
                return loss
            elif reduction_enum == 1:
                return loss.mean()
            elif reduction_enum == 2:
                return loss.sum()

        x = torch.rand([3, 5])
        y = "mean"
        ref = fn(x, y)
        opt_fn = torch._dynamo.optimize("eager", nopython=True)(fn)
        res = opt_fn(x, y)
        self.assertTrue(torch.allclose(ref, res))

    def test_large_reduction_list(self):
        dtype = torch.float32
        device = "cpu"

        def check_sum_all(tensor: torch.Tensor) -> None:
            pylist = tensor.reshape(-1).tolist()
            self.assertTrue(same(tensor.sum(), torch.tensor(sum(pylist))))

        check_sum_all(torch.randn(200000, dtype=dtype, device=device))

    def test_raise_on_backend_error(self):
        def my_compiler(gm, _):
            raise RuntimeError("duck!")

        @torch._dynamo.optimize(my_compiler)
        def fn(a, b):
            return a + b / (a - b)

        self.assertRaises(
            torch._dynamo.exc.BackendCompilerFailed,
            lambda: fn(torch.randn(10), torch.randn(10)),
        )

    def test_named_parameters(self):
        n_embd = 768
        block_size = 128
        vocab_size = 65
        embd_pdrop = 0.1

        class MyModel2(torch.nn.Module):
            def __init__(self):
                super().__init__()
                self.tok_emb = torch.nn.Embedding(vocab_size, n_embd)
                self.pos_emb = torch.nn.Parameter(torch.zeros(1, block_size, n_embd))
                self.drop = torch.nn.Dropout(embd_pdrop)

            def forward(self, x):
                return x

        class MyModel(torch.nn.Module):
            def __init__(self):
                super().__init__()
                self.tok_emb = torch.nn.Embedding(vocab_size, n_embd)
                self.pos_emb = torch.nn.Parameter(torch.zeros(1, block_size, n_embd))
                self.drop = torch.nn.Dropout(embd_pdrop)
                self.submod2 = MyModel2()

            def forward(self, x):
                return x

        # Regular
        params = []
        mod = MyModel()
        actual_params = list(mod.named_parameters())

        @torch._dynamo.optimize("eager", nopython=True)
        def fn():
            return list(mod.named_parameters())

        params = fn()

        self.assertEqual(len(actual_params), len(params))
        for idx in range(len(params)):
            k_a, v_a = actual_params[idx]
            k, v = params[idx]
            self.assertEqual(k_a, k)
            self.assertTrue(torch.allclose(v_a, v))

        # Prefix
        params = []
        mod = MyModel()
        actual_params = list(mod.named_parameters(prefix="foo"))

        @torch._dynamo.optimize("eager", nopython=True)
        def fn1():
            return list(mod.named_parameters(prefix="foo"))

        params = fn1()

        self.assertEqual(len(actual_params), len(params))
        for idx in range(len(params)):
            k_a, v_a = actual_params[idx]
            k, v = params[idx]
            self.assertEqual(k_a, k)
            self.assertTrue(torch.allclose(v_a, v))

    def test_module_complex_iter(self):
        n_embd = 768
        block_size = 128
        vocab_size = 65
        embd_pdrop = 0.1

        class FakeGPT(torch.nn.Module):
            def __init__(self):
                super().__init__()
                self.tok_emb = torch.nn.Embedding(vocab_size, n_embd)
                self.pos_emb = torch.nn.Parameter(torch.zeros(1, block_size, n_embd))
                self.drop = torch.nn.Dropout(embd_pdrop)
                self.ln_f = torch.nn.LayerNorm(n_embd)
                self.head = torch.nn.Linear(n_embd, vocab_size, bias=False)

                self.block_size = block_size
                self.names = []

            def forward(self, idx, targets=None):
                b, t = idx.size()
                assert (
                    t <= self.block_size
                ), "Cannot forward, model block size is exhausted."

                # forward the GPT model
                token_embeddings = self.tok_emb(
                    idx
                )  # each index maps to a (learnable) vector
                position_embeddings = self.pos_emb[
                    :, :t, :
                ]  # each position maps to a (learnable) vector
                x = self.drop(token_embeddings + position_embeddings)
                x = self.blocks(x)
                x = self.ln_f(x)
                logits = self.head(x)

                # if we are given some desired targets also calculate the loss
                loss = None
                if targets is not None:
                    loss = F.cross_entropy(
                        logits.view(-1, logits.size(-1)), targets.view(-1)
                    )

                return logits, loss

            def foo(self, memo=None, prefix="", remove_duplicate=False):
                for mn, m in self.named_modules(
                    memo=memo, prefix=prefix, remove_duplicate=remove_duplicate
                ):
                    for pn, p in self.named_parameters():
                        fpn = "%s.%s" % (mn, pn) if mn else pn
                        self.names.append(fpn)

        # Test plain recurse
        model_a = FakeGPT()
        model_a.foo()
        a_names = model_a.names

        model_b = FakeGPT()
        opt_model_b = torch._dynamo.optimize("eager", nopython=True)(model_b)
        opt_model_b.foo()

        self.assertEqual(a_names, model_b.names)

        # Test with prefix
        model_a = FakeGPT()
        model_a.foo(prefix="abc")
        a_names = model_a.names

        model_b = FakeGPT()
        opt_model_b = torch._dynamo.optimize("eager", nopython=True)(model_b)
        opt_model_b.foo(prefix="abc")

        self.assertEqual(a_names, model_b.names)

    def test_numpy_variable_isinstance(self):
        def fn(x, m):
            if isinstance(m, np.ndarray):
                return x + 1
            else:
                return x - 1

        x = torch.tensor([2.3])
        m = np.array([1, 2, 3])
        ref = fn(x, m)
        cnts = torch._dynamo.testing.CompileCounter()
        opt_fn = torch._dynamo.optimize(cnts)(fn)
        res = opt_fn(x, m)
        self.assertEqual(ref, res)

    def test_tensor_dot_grad_no_graph_break(self):
        def fn(a, b):
            y = 3 * a**3 - b**2
            y.backward(gradient=torch.tensor([1.0, 1.0]))
            b.grad.zero_()
            return a.grad, b.grad

        a = torch.tensor([2.0, 3.0], requires_grad=True)
        b = torch.tensor([6.0, 4.0], requires_grad=True)
        cnts = torch._dynamo.testing.CompileCounter()
        opt_fn = torch._dynamo.optimize(cnts)(fn)
        _, b_grad = opt_fn(a, b)
        self.assertTrue(same(b_grad, torch.tensor([0.0, 0.0])))
        self.assertEqual(cnts.frame_count, 2)

    def test_torch_nn_parameter_isinstance(self):
        def fn(x):
            a = torch.nn.Parameter(torch.rand(2, 3))
            if isinstance(a, torch.Tensor):
                return x + 1
            else:
                return x - 1

        x = torch.tensor([2.5])
        ref = fn(x)
        opt_fn = torch._dynamo.optimize("eager")(fn)
        res = opt_fn(x)
        self.assertEqual(ref, res)

    @torch._dynamo.config.patch(raise_on_backend_change=True)
    def test_change_backends(self):
        @torch._dynamo.optimize("eager", nopython=True)
        def fn1():
            return x + 1

        @torch._dynamo.optimize("ts")
        def fn2():
            return x + 2

        @torch._dynamo.optimize("eager", nopython=False)
        def fn3():
            return x + 1

        x = torch.tensor([3, 5])

        fn1()
        fn1()
        fn3()
        self.assertRaises(torch._dynamo.exc.ResetRequired, fn2)
        fn1()
        torch._dynamo.reset()
        fn2()
        fn2()
        self.assertRaises(torch._dynamo.exc.ResetRequired, fn1)
        self.assertRaises(torch._dynamo.exc.ResetRequired, fn3)
        fn2()

    def test_dynamo_min_operator_with_shape(self):
        @torch._dynamo.optimize("eager", nopython=True)
        def f(x, a):
            return min(x.shape[0], a)

        result = f(torch.ones(6), 3)
        self.assertEqual(result, 3)

    @patch.object(torch._dynamo.config, "dynamic_shapes", True)
    def test_onnx_shape_as_tensor(self):
        @torch._dynamo.optimize("eager", nopython=True)
        def f(x):
            return 1 + torch._shape_as_tensor(x)[0]

        gm, _ = torch._dynamo.export(f, torch.ones(6))

        input_one_dim = torch.ones(6)
        input_two_dims = torch.ones(7, 4)
        self.assertEqual(f(input_one_dim), 7)
        self.assertEqual(f(input_two_dims), 8)
        self.assertEqual(f(input_two_dims), 8)

        @torch._dynamo.optimize("eager", nopython=True)
        def f_onnx(x):
            return 1 + torch.onnx.operators.shape_as_tensor(x)[0]

        self.assertEqual(f_onnx(input_one_dim), 7)
        self.assertEqual(f_onnx(input_two_dims), 8)
        self.assertEqual(f_onnx(input_two_dims), 8)

    def test_cond(self):
        from functorch.experimental.control_flow import cond

        def true_fn(x):
            return x.sin()

        def false_fn(x):
            return x.cos()

        def f(pred, x):
            return cond(pred, true_fn, false_fn, [x])

        opt_fn = torch._dynamo.optimize("eager")(f)
        a = opt_fn(torch.tensor(False), torch.tensor([0.25, 0.25]))
        self.assertTrue(same(torch.cos(torch.tensor([0.25, 0.25])), a))
        b = opt_fn(torch.tensor(True), torch.tensor([0.25, 0.25]))
        self.assertTrue(same(torch.sin(torch.tensor([0.25, 0.25])), b))

    def test_nonzero_static(self):
        # invalid size
        with self.assertRaisesRegex(
            RuntimeError, "nonzero_static: 'size' must be an non-negative integer"
        ):
            torch.nonzero_static(torch.tensor([8]), size=-2)

        with self.assertRaisesRegex(
            RuntimeError, "nonzero_static: 'size' must be an non-negative integer"
        ):
            torch.nonzero_static(torch.tensor([8]), size=-2, out=torch.tensor(0))

        # nonzero_static.out: out dtype mismatch
        input_tensor = torch.tensor([8])
        static_size = 1
        out_tensor = torch.empty((static_size, input_tensor.dim()), dtype=torch.float)
        with self.assertRaisesRegex(
            RuntimeError, "nonzero_static: Expected out tensor to have scalar type Long"
        ):
            torch.nonzero_static(input_tensor, size=static_size, out=out_tensor)

        # nonzero_static.out: out resize (shrink)
        input_tensor = torch.tensor([8])
        static_size = 1
        out_tensor = torch.empty((10, 10, 10, 10), dtype=torch.long)
        self.assertTrue(
            same(
                torch.nonzero_static(input_tensor, size=static_size, out=out_tensor),
                torch.tensor([0]),
            )
        )
        self.assertTrue(
            same(
                out_tensor,
                torch.tensor([0]),
            )
        )

        # nonzero_static.out: out resize (enlarge)
        input_tensor = torch.tensor([8])
        static_size = 1
        out_tensor = torch.empty((0), dtype=torch.long)
        self.assertTrue(
            same(
                torch.nonzero_static(input_tensor, size=static_size, out=out_tensor),
                torch.tensor([0]),
            )
        )
        self.assertTrue(
            same(
                out_tensor,
                torch.tensor([0]),
            )
        )

        # 0 rank
        input_tensor = torch.tensor(6)
        static_size = 2
        self.assertTrue(
            same(
                torch.nonzero_static(input_tensor, size=static_size),
                torch.empty((static_size, input_tensor.dim()), dtype=torch.long),
            )
        )

        # 0 size
        input_tensor = torch.tensor([[[1]]])
        static_size = 0
        self.assertTrue(
            same(
                torch.nonzero_static(input_tensor, size=static_size),
                torch.empty((static_size, input_tensor.dim()), dtype=torch.long),
            )
        )

        # 1D input
        input_tensor = torch.tensor([0, 8])
        static_size = 1
        self.assertTrue(
            same(
                torch.nonzero_static(input_tensor, size=static_size),
                torch.tensor([1]),
            )
        )

        input_tensor = torch.tensor([8, 0])
        static_size = 2
        self.assertTrue(
            same(
                torch.nonzero_static(input_tensor, size=static_size),
                torch.tensor([[0], [-1]]),  # padded with default fill_value "-1"
            )
        )

        # 2D input
        input_tensor = torch.tensor([[1.2, 0], [3.4, 5.6]])
        static_size = 5
        fill_value = -100
        self.assertTrue(
            torch._dynamo.utils.same(
                torch.nonzero_static(
                    input_tensor, size=static_size, fill_value=fill_value
                ),
                torch.tensor(
                    [
                        [0, 0],
                        [1, 0],
                        [1, 1],
                        [fill_value, fill_value],
                        [fill_value, fill_value],
                    ]
                ),
            )
        )
        input_tensor = torch.tensor([[1.2, 0], [3.4, 5.6]])
        static_size = 2
        fill_value = -100
        self.assertTrue(
            torch._dynamo.utils.same(
                torch.nonzero_static(
                    input_tensor, size=static_size, fill_value=fill_value
                ),
                torch.tensor([[0, 0], [1, 0]]),
            )
        )

        # 3D input
        input_tensor = torch.tensor([[[0, 0], [0, -3]], [[0, 0], [5, 0]]])
        static_size = 4
        fill_value = -999
        self.assertTrue(
            torch._dynamo.utils.same(
                torch.nonzero_static(
                    input_tensor,
                    size=static_size,
                    fill_value=fill_value,
                ),
                torch.tensor(
                    [
                        [0, 1, 1],
                        [1, 1, 0],
                        [fill_value, fill_value, fill_value],
                        [fill_value, fill_value, fill_value],
                    ]
                ),
            )
        )

    def test_cond_with_quantization(self):
        from functorch.experimental.control_flow import cond

        class MyModule(torch.nn.Module):
            def __init__(self):
                super().__init__()
                example_inputs = (torch.randn(5, 5),)
                self.model = torch.nn.Linear(5, 5)
                self.quantized_model = prepare_qat_fx(
                    self.model, qconfig_dict, example_inputs=example_inputs
                )

            def forward(self, pred, x):
                def true_fn(x):
                    return x.sin() + self.quantized_model(x)

                def false_fn(x):
                    return x.cos() + self.model(x)

                return cond(pred, true_fn, false_fn, [x])

        module = MyModule()
        opt_m = torch._dynamo.optimize("eager", nopython=True)(module)
        x = torch.rand((5, 5))
        pred = torch.tensor(True)
        self.assertTrue(same(module(pred, x), opt_m(pred, x)))
        pred = torch.tensor(False)
        self.assertTrue(same(module(pred, x), opt_m(pred, x)))

    def test_map_with_quantization(self):
        from functorch.experimental.control_flow import map

        class MyModule(torch.nn.Module):
            def __init__(self):
                super().__init__()
                example_inputs = (torch.randn(5, 5),)
                self.model = torch.nn.Linear(5, 5)
                self.quantized_model = prepare_qat_fx(
                    self.model, qconfig_dict, example_inputs=example_inputs
                )

            def forward(self, x):
                def body(x):
                    return x.sin() + self.quantized_model(x)

                return map(body, x)

        module = MyModule()
        opt_m = torch._dynamo.optimize("eager", nopython=True)(module)
        x = torch.rand((5, 5))
        self.assertTrue(same(module(x), opt_m(x)))

    def test_cond_side_effects(self):
        from functorch.experimental.control_flow import cond

        c = 0

        def true_fn(x):
            return x - c

        def false_fn(x):
            return x + c

        def f(pred, x):
            nonlocal c
            c = 1
            return cond(pred, true_fn, false_fn, [x])

        opt_fn = torch._dynamo.optimize("eager")(f)
        c = 0
        a = opt_fn(torch.tensor(False), torch.tensor([0.25, 0.25]))
        self.assertTrue(same(torch.tensor([1.25, 1.25]), a))

    def test_map_side_effects(self):
        from functorch.experimental.control_flow import map

        class Module(torch.nn.Module):
            def __init__(self):
                super().__init__()
                self.w = torch.tensor(1)

            def forward(self, xs):
                def body(x):
                    self.w += 1
                    return x

                return map(body, xs)

        mod = Module()
        with self.assertRaisesRegex(
            TypeError, "missing 1 required positional argument"
        ):
            opt_fn = torch._dynamo.optimize("eager", nopython=True)(mod)
            opt_fn(torch.randn(3, 2))

    def test_cond_nested(self):
        from functorch.experimental.control_flow import cond

        def true_fn_nested(x):
            return x * 10

        def false_fn_nested(x):
            return x * -1

        def true_fn(pred2, x):
            return x.sin()

        def false_fn(pred2, x):
            return x + cond(pred2, true_fn_nested, false_fn_nested, [x])

        def f(pred, pred2, x):
            return cond(pred, true_fn, false_fn, [pred2, x])

        cc = torch._dynamo.testing.CompileCounter()
        opt_fn = torch._dynamo.optimize(cc)(f)
        true_true_sin = opt_fn(
            torch.tensor(True), torch.tensor(True), torch.tensor([0.25, 0.25])
        )
        self.assertTrue(same(torch.sin(torch.tensor([0.25, 0.25])), true_true_sin))

        true_false_sin = opt_fn(
            torch.tensor(True), torch.tensor(False), torch.tensor([0.25, 0.25])
        )
        self.assertTrue(same(torch.sin(torch.tensor([0.25, 0.25])), true_false_sin))

        false_true_sum_mult = opt_fn(
            torch.tensor(False), torch.tensor(True), torch.tensor([0.25, 0.25])
        )
        self.assertTrue(
            same(torch.tensor([2.75, 2.75]), false_true_sum_mult)
        )  # * 10 then add x

        false_false_sum_neg = opt_fn(
            torch.tensor(False), torch.tensor(False), torch.tensor([0.25, 0.25])
        )
        self.assertTrue(
            same(torch.tensor([0.0, 0.0]), false_false_sum_neg)
        )  # * -1 then add x
        self.assertTrue(cc.frame_count, 2)

    def test_cond_export(self):
        from functorch.experimental.control_flow import cond

        def true_fn_nested(x):
            return x * 10

        def false_fn_nested(x):
            return x * -1

        def true_fn(pred2, x):
            return x.sin()

        def false_fn(pred2, x):
            return x + cond(pred2, true_fn_nested, false_fn_nested, [x])

        def f(pred, pred2, x):
            return cond(pred, true_fn, false_fn, [pred2, x])

        graph, guard = torch._dynamo.export(
            f, torch.tensor(False), torch.tensor(True), torch.tensor([0.25, 0.25])
        )
        true_true_sin = graph(
            torch.tensor(True), torch.tensor(True), torch.tensor([0.25, 0.25])
        )
        self.assertTrue(same(torch.sin(torch.tensor([0.25, 0.25])), true_true_sin))

        true_false_sin = graph(
            torch.tensor(True), torch.tensor(False), torch.tensor([0.25, 0.25])
        )
        self.assertTrue(same(torch.sin(torch.tensor([0.25, 0.25])), true_false_sin))

        false_true_sum_mult = graph(
            torch.tensor(False), torch.tensor(True), torch.tensor([0.25, 0.25])
        )
        self.assertTrue(
            same(torch.tensor([2.75, 2.75]), false_true_sum_mult)
        )  # * 10 then add x

        false_false_sum_neg = graph(
            torch.tensor(False), torch.tensor(False), torch.tensor([0.25, 0.25])
        )
        self.assertTrue(
            same(torch.tensor([0.0, 0.0]), false_false_sum_neg)
        )  # * -1 then add x

    def test_cond_export_single_arg(self):
        from functorch.experimental.control_flow import cond

        def true_fn(x):
            return x

        def false_fn(x):
            return x.sin()

        def f(pred, x):
            return cond(pred, true_fn, false_fn, [x])

        graph, guard = torch._dynamo.export(
            f, torch.tensor(False), torch.tensor([0.25, 0.25])
        )
        true_mirror = graph(torch.tensor(True), torch.tensor([0.25, 0.25]))
        self.assertTrue(same(torch.tensor([0.25, 0.25]), true_mirror))
        true_mirror_2 = graph(torch.tensor(True), torch.tensor([0.33, 0.33, 0.33]))
        self.assertTrue(same(torch.tensor([0.33, 0.33, 0.33]), true_mirror_2))

        false_sin = graph(torch.tensor(False), torch.tensor([0.5, 0.5]))
        self.assertTrue(same(torch.sin(torch.tensor([0.5, 0.5])), false_sin))

    def test_enum_guards(self):
        class MyEnum(enum.Enum):
            FOO = 10
            BAR = 20

        def fn(x, y):
            if y == MyEnum.FOO:
                return x + 1
            else:
                return x - 1

        x = torch.rand(3)
        y = MyEnum.BAR
        ref = fn(x, y)
        opt_fn = torch.compile(backend="eager")(fn)
        res = opt_fn(x, y)
        self.assertTrue(same(ref, res))

    @patch.object(torch._dynamo.config, "print_graph_breaks", True)
    def test_duplicate_graph_break_warning(self):
        @torch._dynamo.optimize("eager")
        def f1(a, b):
            f2(a, b)

        def f2(a, b):
            c = a + b
            print("break")
            return a + b + c

        @torch._dynamo.optimize("eager")
        def g1(a, b):
            g2(a, b)

        def g2(a, b):
            c = a + b
            print("break")
            return a + b + c

        def count_graph_break_msgs(msgs):
            return sum(msg.find("Graph break") != -1 for msg in msgs)

        with self.assertLogs(logger="torch._dynamo", level=logging.WARNING) as log:
            torch._dynamo.config.verbose = True
            f1(torch.randn(10), torch.randn(10))
            self.assertGreater(count_graph_break_msgs(log.output), 1)

        with self.assertLogs(logger="torch._dynamo", level=logging.WARNING) as log:
            torch._dynamo.config.verbose = False
            g1(torch.randn(10), torch.randn(10))
            self.assertEqual(count_graph_break_msgs(log.output), 1)

    def test_inplace_param_update(self):
        def fn(param, y):
            prev_grad = torch.is_grad_enabled()
            try:
                torch.set_grad_enabled(False)
                torch.set_grad_enabled(True)
                torch.set_grad_enabled(False)
                param.add_(y)
            finally:
                torch.set_grad_enabled(prev_grad)

        y = torch.randn(4)
        x = torch.nn.Parameter(torch.randn(4))
        fn(x, y)

        cnts = torch._dynamo.testing.CompileCounter()
        opt_fn = torch._dynamo.optimize(cnts, nopython=True)(fn)
        opt_fn(x, y)
        self.assertEqual(cnts.frame_count, 1)
        self.assertEqual(cnts.op_count, 3)

    @unittest.skipIf(
        not PLATFORM_SUPPORTS_FUSED_SDPA or not SM80OrLater,
        "Can't run fused SDPA on this platform",
    )
    def test_parsing_sdpa(self):
        class MyModule(torch.nn.Module):
            def forward(self, query, key, value):
                out = F.scaled_dot_product_attention(query, key, value, None, 0, True)
                out = F.scaled_dot_product_attention(
                    query, key, value, None, 0, True, scale=8
                )
                out = F.scaled_dot_product_attention(
                    query=query,
                    key=key,
                    value=value,
                    attn_mask=None,
                    dropout_p=0,
                    is_causal=True,
                )
                out = F.scaled_dot_product_attention(
                    query,
                    key=key,
                    value=value,
                    attn_mask=None,
                    dropout_p=0,
                    is_causal=True,
                )
                out = F.scaled_dot_product_attention(
                    query, key, value, None, dropout_p=0, is_causal=True
                )
                out = F.scaled_dot_product_attention(query, key, value, None, scale=8)
                return out

        device = "cuda"
        dtype = torch.float16
        seq_len_q = 1
        seq_len_k = 1
        head_dim = 8
        query = torch.ones(
            1, 8, seq_len_q, head_dim, device=device, dtype=dtype, requires_grad=True
        )
        key = torch.ones(
            1, 8, seq_len_k, head_dim, device=device, dtype=dtype, requires_grad=True
        )
        value = torch.ones(
            1, 8, seq_len_k, head_dim, device=device, dtype=dtype, requires_grad=True
        )
        module = MyModule()
        opt_mod = torch._dynamo.optimize("inductor")(module)
        opt_mod(query, key, value)

    def test_generate_tensor_from_list_of_numpy_primitive_type(self):
        # Test sth like torch.LongTensor(list(np.int64, np.int64, ...))
        def fn():
            x = np.array([1, 2, 3, 4, 5, 6], dtype=np.int64)
            y = [x[0], x[2], x[4]]
            z = torch.LongTensor(y)
            return z

        ref = fn()
        opt_fn = torch._dynamo.optimize("eager")(fn)
        res = opt_fn()
        self.assertTrue(same(ref, res))

    def test_object_classmethod(self):
        class C:
            @classmethod
            def fn(cls, x):
                return x + x

        @torch._dynamo.optimize("eager", nopython=True)
        def f():
            return C().fn(torch.ones(2, 3))

        self.assertTrue(torch.allclose(f(), torch.tensor([2.0])))

    def test_object_staticmethod(self):
        class C:
            @staticmethod
            def fn(x):
                return x + x

        @torch._dynamo.optimize("eager", nopython=True)
        def f():
            return C().fn(torch.ones(2, 3))

        self.assertTrue(torch.allclose(f(), torch.tensor([2.0])))

    def test_user_function_variable_supports_enum_argument(self):
        class Foo(enum.Enum):
            FOO = 0
            BAR = 1

        def gn(x, y=Foo.FOO):
            if y is Foo.FOO:
                return x
            else:
                return x + 1

        def fn(x):
            return gn(x)

        x = torch.randn(2, 3)
        ref = fn(x)
        opt_fn = torch._dynamo.optimize("eager", nopython=True)(fn)
        res = opt_fn(x)
        self.assertTrue(torch.allclose(ref, res))

    def test_user_function_variable_supports_type_abcmeta_argument(self):
        class Foo(metaclass=abc.ABCMeta):
            @abc.abstractclassmethod
            def read(self):  # noqa: B027
                pass

        class Bar(Foo):
            def read(self):
                return "Hello World!"

        class Baz:
            pass

        def gn(x, tys=(Bar, Baz)):
            if Bar in tys:
                return x - 1
            else:
                return x + 1

        def fn(x):
            return gn(x)

        x = torch.randn(2, 3)
        ref = fn(x)
        opt_fn = torch._dynamo.optimize("eager", nopython=True)(fn)
        res = opt_fn(x)
        self.assertTrue(torch.allclose(ref, res))

    def test_user_function_variable_supports_function_argument(self):
        # Test user defined function default arguments can be:
        # 1, user defined functions (e.g, add1)
        # 2, torch functions (e.g, torch.sin)
        # 3, python builtin functions (e.g, operator.neg)
        def add1(x):
            return x + 1

        def gn(x, f1=add1, f2=torch.sin, f3=operator.neg):
            return f3(f2(f1(x)))

        def fn(x):
            return gn(x)

        x = torch.randn(2, 3)
        ref = fn(x)
        opt_fn = torch._dynamo.optimize("eager", nopython=True)(fn)
        res = opt_fn(x)
        self.assertTrue(torch.allclose(ref, res))

    def test_typing_variable_isinstance(self):
        def fn(x, m):
            if isinstance(m, typing.Mapping):
                return x + 1
            else:
                return x - 1

        x = torch.randn(2, 3)
        m = {"x": torch.randn(3)}
        ref = fn(x, m)
        opt_fn = torch._dynamo.optimize("eager")(fn)
        res = opt_fn(x, m)
        self.assertTrue(torch.allclose(ref, res))

    def test_repro_graph_breaks_in__get_item_by_idx(self):
        class Mod(torch.nn.Module):
            def __init__(self):
                super().__init__()
                self.mod = torch.nn.Sequential(
                    torch.nn.Linear(3, 3), torch.nn.Linear(3, 3)
                )

            def forward(self, x):
                return self.mod[0](x)

        m = Mod()
        graph, _ = torch._dynamo.export(m, torch.randn(3, 3))

    def test_nn_sequential_invocation(self):
        with freeze_rng_state():

            class TestModel(torch.nn.Module):
                def __init__(self) -> None:
                    super().__init__()
                    self.linears = torch.nn.Sequential(
                        torch.nn.Linear(2, 2),
                        torch.nn.Linear(2, 2),
                        torch.nn.Linear(2, 2),
                        torch.nn.Linear(2, 2),
                    )

                def forward(self, x):
                    all_but_last = self.linears[:-1]
                    return all_but_last(x)

            m = TestModel()
            x = torch.rand((2, 2))
            real = m(x)
            graph, _ = torch._dynamo.export(m, x)
            dynamo_result = graph(x)
            self.assertTrue(same(real, dynamo_result))

    def test_nn_sequential_invocation_reposition_indices(self):
        with freeze_rng_state():

            class TestModel(torch.nn.Module):
                def __init__(self) -> None:
                    super().__init__()
                    self.linears = torch.nn.Sequential(
                        torch.nn.Linear(2, 2),
                        torch.nn.Linear(2, 2),
                        torch.nn.Linear(2, 2),
                        torch.nn.Linear(2, 2),
                    )

                def forward(self, x):
                    all_but_last = self.linears[1:3]
                    return all_but_last(x)

            m = TestModel()
            x = torch.rand((2, 2))
            real = m(x)
            graph, _ = torch._dynamo.export(m, x)
            dynamo_result = graph(x)
            self.assertTrue(same(real, dynamo_result))

    def test_error_on_nested_fx_trace(self):
        input = torch.rand(2, 3)

        def f(x):
            x + x

        real = f(input)

        optimized = torch._dynamo.optimize("eager")(f)
        self.assertTrue(same(optimized(input), real))

        with self.assertRaisesRegex(RuntimeError, "Detected that you are using FX"):
            gm = torch.fx.symbolic_trace(optimized)

    @patch.object(torch._dynamo.config, "error_on_nested_fx_trace", False)
    def test_no_error_on_nested_fx_trace(self):
        input = torch.rand(2, 3)

        def f(x):
            x + x

        real = f(input)

        optimized = torch._dynamo.optimize("eager")(f)
        self.assertTrue(same(optimized(input), real))

        # should not error
        gm = torch.fx.symbolic_trace(optimized)
        self.assertTrue(same(gm(input), real))

    def test_not_dynamic_scope(self):
        def f(y):
            x = 1

            def g():
                x = 2
                return lambda: x

            return y + g()()

        input = torch.zeros(1)
        real = f(input)
        optimized = torch._dynamo.optimize("eager")(f)
        opt = optimized(input)
        self.assertTrue(same(opt, real))

    def test_inference_mode(self):
        @torch.inference_mode()
        def func(x, y):
            return x.add(1.0) + y

        x = torch.ones(4, requires_grad=True)
        y = torch.ones(4, requires_grad=True)
        ref = func(x, y)
        opt_func = torch._dynamo.optimize("eager")(func)

        x1 = torch.ones(4, requires_grad=True)
        res = opt_func(x1, y)
        self.assertTrue(same(ref, res))
        self.assertTrue(same(x, x1))

    def test_if_cond_nn_mod1(self):
        class MockModule(torch.nn.Module):
            def __init__(self, output_relu=True):
                super().__init__()
                self.relu = torch.nn.ReLU() if output_relu else None

            def forward(self, x):
                x = torch.sin(x)
                if self.relu:
                    x = self.relu(x)
                return x

        model = MockModule()
        opt_model = torch._dynamo.optimize("eager", nopython=True)(model)

        x = torch.rand(4)
        ref = model(x)
        res = opt_model(x)
        self.assertTrue(same(ref, res))

        model = MockModule(output_relu=False)
        opt_model = torch._dynamo.optimize("eager", nopython=True)(model)

        x = torch.rand(4)
        ref = model(x)
        res = opt_model(x)
        self.assertTrue(same(ref, res))

    def test_if_cond_nn_mod2(self):
        class MockModule(torch.nn.Module):
            def __init__(self):
                super().__init__()
                self.layer = torch.nn.Sequential()

            def forward(self, x):
                if self.layer:
                    return x + 1
                else:
                    return x - 1

        model = MockModule()
        x = torch.rand(4)
        ref = model(x)
        opt_model = torch.compile(backend="eager")(model)
        res = opt_model(x)
        self.assertTrue(same(ref, res))

    def test_if_cond_nn_mod3(self):
        def fn(x):
            if torch.nn.ModuleList():
                return x + 1
            else:
                return x - 1

        x = torch.rand(4)
        ref = fn(x)
        opt_fn = torch.compile(backend="eager")(fn)
        res = opt_fn(x)
        self.assertTrue(same(ref, res))

    def test_if_cond_user_defined_object(self):
        # obj.__bool__ is not existed
        class A:  # noqa: B903
            def __init__(self, x):
                self.x = x

        # obj.__bool__ is function and returns bool type
        class B:
            def __init__(self, x):
                self.x = x

            def __bool__(self):
                return self.x > 0

        # obj.__bool__ is non-function
        class C:
            def __init__(self, x):
                self.x = x
                self.__bool__ = False

        def fn(x, obj):
            if not obj:
                return x + 1
            else:
                return x - 1

        x = torch.rand(4)
        cnts = torch._dynamo.testing.CompileCounter()
        opt_fn = torch._dynamo.optimize(cnts, nopython=True)(fn)
        obj1 = A(0.5)
        obj2 = B(0.5)
        obj3 = B(-0.5)
        obj4 = C(0.5)
        for obj in [obj1, obj2, obj3, obj4, obj3, obj2]:
            ref = fn(x, obj)
            res = opt_fn(x, obj)
            self.assertTrue(same(ref, res))
        self.assertEqual(cnts.frame_count, 4)

    def test_if_cond_user_defined_object2(self):
        # obj.__bool__ is function and returns non-bool type
        class MyObj:
            def __init__(self, x):
                self.x = x

            def __bool__(self):
                self.x = 1.2
                return self.x

        def fn(a, obj):
            if not obj:
                return a + obj.x
            else:
                return a - obj.x

        x = torch.rand(4)
        obj = MyObj(0.5)
        opt_fn = torch._dynamo.optimize("eager")(fn)
        try:
            opt_fn(x, obj)
            self.assertFalse(True)
        except TypeError as e:
            self.assertIn("__bool__ should return bool, returned float", str(e))

    def test_if_cond_user_defined_object3(self):
        # obj.__bool__ is not existed, but obj.__len__ exists
        class A:  # noqa: B903
            def __init__(self, x):
                self.x = x

            def __len__(self):
                return len(self.x)

        # obj.__bool__ takes precedence over obj.__len__
        class B:
            def __init__(self, x):
                self.x = x

            def __bool__(self):
                return False

            def __len__(self):
                return len(self.x)

        def fn(x, obj):
            if not obj:
                return x + 1
            else:
                return x - 1

        x = torch.rand(4)
        opt_fn = torch.compile(backend="eager", fullgraph=True)(fn)
        obj1 = A([1, 2, 3])
        obj2 = A([])
        obj3 = B([1, 2, 3])
        obj4 = B([])
        for obj in [obj1, obj2, obj3, obj4]:
            ref = fn(x, obj)
            res = opt_fn(x, obj)
            self.assertTrue(same(ref, res))

    def test_class_has_instancecheck_method(self):
        class A:
            pass

        class ExampleMeta(type):
            def __instancecheck__(cls, instance):
                return True

        class B(metaclass=ExampleMeta):
            pass

        def fn(x, obj):
            if isinstance(obj, B):
                return x + 1
            else:
                return x - 1

        x = torch.rand(4)
        obj = A()
        ref = fn(x, obj)
        opt_fn = torch._dynamo.optimize("eager", nopython=True)(fn)
        res = opt_fn(x, obj)
        self.assertTrue(same(ref, res))

    def test_torch_cuda_is_available(self):
        def fn(x):
            if torch.cuda.is_available():
                return x + 1
            else:
                return x - 1

        x = torch.rand(4)
        ref = fn(x)
        opt_fn = torch._dynamo.optimize("eager", nopython=True)(fn)
        res = opt_fn(x)
        self.assertTrue(same(ref, res))

    @unittest.skipIf(not TEST_CUDA, "requires cuda")
    @unittest.skipIf(not torch.backends.cudnn.is_available(), "requires cudnn")
    def test_torch_cudnn_is_acceptable(self):
        def fn(x):
            if torch.backends.cudnn.is_acceptable(tensor=x):
                return x + 1
            return x

        x = torch.rand(4).cuda()
        ref = fn(x)
        opt_fn = torch._dynamo.optimize("eager", nopython=True)(fn)
        res = opt_fn(x)
        self.assertTrue(same(ref, res))

    @unittest.skipIf(not TEST_CUDA, "requires cuda")
    @unittest.skipIf(not torch.backends.cudnn.is_available(), "requires cudnn")
    def test_torch_cudnn_is_acceptable_bad_inputs(self):
        def fn1(x):
            if torch.backends.cudnn.is_acceptable("invalid"):
                return x + 1
            return x

        def fn2(x):
            if torch.backends.cudnn.is_acceptable(x, 3.14):
                return x + 1
            return x

        with self.assertRaisesRegex(
            AssertionError, "Expect input to cudnn.is_acceptable to be a tensor"
        ):
            x1 = torch.rand(4).cuda()
            opt_fn1 = torch._dynamo.optimize("eager", nopython=True)(fn1)
            res1 = opt_fn1(x1)

        with self.assertRaisesRegex(
            AssertionError, "Expect 1 input to cudnn.is_acceptable"
        ):
            x2 = torch.rand(4).cuda()
            opt_fn2 = torch._dynamo.optimize("eager", nopython=True)(fn2)
            res = opt_fn2(x2)

    @unittest.skipIf(not TEST_CUDA, "requires cuda")
    def test_get_device(self):
        def fn(x, y):
            x = x + 1
            y = y + 1
            return x.get_device(), y.get_device()

        x = torch.rand(4, device="cuda")
        y = torch.rand(4, device="cpu")
        ref = fn(x, y)
        opt_fn = torch._dynamo.optimize("eager", nopython=True)(fn)
        res = opt_fn(x, y)
        self.assertTrue(same(ref, res))

    def test_disable_flag(self):
        cnt = torch._dynamo.testing.CompileCounter()

        with patch.dict(os.environ, {"TORCH_COMPILE_DISABLE": "1"}):

            def fn(x, y):
                x = x + 1
                y = y + 1

            opt_fn = torch._dynamo.optimize(cnt)

        self.assertEqual(cnt.frame_count, 0)

    def test_is_compiling(self):
        def f():
            if torch._dynamo.is_compiling():
                return torch.ones(2, 2)
            else:
                return torch.zeros(2, 2)

        opt_f = torch._dynamo.optimize("eager")(f)

        self.assertEqual(f(), torch.zeros(2, 2))
        self.assertEqual(opt_f(), torch.ones(2, 2))

    def test_torch_generator_set_state(self):
        def fn():
            default_state = torch.default_generator.get_state()
            x = torch.rand([2, 3])
            torch._dynamo.graph_break()
            torch.default_generator.set_state(default_state)
            y = torch.rand([2, 3])
            return x, y

        opt_fn = torch._dynamo.optimize("eager")(fn)
        x, y = opt_fn()
        self.assertEqual(x, y)

    def test_torch_distributions_lazy_property(self):
        def fn(x):
            return torch.distributions.Categorical(probs=x).entropy()

        opt_fn = torch._dynamo.optimize("eager")(fn)
        x = torch.rand([4, 4])
        self.assertEqual(opt_fn(x), fn(x))

    def test_guard_failure_fn(self):
        def fn(x, y, k):
            x = x + 1
            y = y + 1
            return x * y * k

        x = torch.tensor([0.5, 0.5])
        y = torch.tensor([1.0, 1.0])

        guard_failure = None

        def guard_failures(failure):
            nonlocal guard_failure
            guard_failure = failure

        opt_fn = torch._dynamo.optimize(
            "eager", nopython=True, guard_fail_fn=guard_failures
        )(fn)

        x2 = torch.tensor([0.5, 0.5, 1.0])
        y2 = torch.tensor([0.5, 0.5, 0.5])

        opt_fn(x, y, 3)
        opt_fn(x2, y2, 5)

        if (
            torch._dynamo.config.dynamic_shapes
            and not torch._dynamo.config.specialize_int
            and not torch._dynamo.config.assume_static_by_default
        ):
            # we didn't actually test guard_failure_fn here but whatever,
            # nice to see no guard failure on the test
            self.assertTrue(guard_failure is None)
        else:
            self.assertTrue(guard_failure is not None)
            if not torch._dynamo.config.dynamic_shapes:
                self.assertExpectedInline(guard_failure[0], """L['k'] == 3""")

    @patch.object(torch._dynamo.config, "dynamic_shapes", True)
    def test_guard_failure_fn_shape_control(self):
        def fn(x, y):
            if x.shape[0] < 3:
                if y.shape[0] < 3:
                    return x * y
                else:
                    return x + y
            else:
                return -1

        x = torch.randn([2, 2])
        y = torch.randn([2, 2])

        guard_failure = None

        def guard_failures(failure):
            nonlocal guard_failure
            guard_failure = failure

        opt_fn = torch._dynamo.optimize(
            "eager", nopython=True, guard_fail_fn=guard_failures
        )(fn)

        x2 = torch.randn([5, 5])
        y2 = torch.randn([5, 5])

        opt_fn(x, y)
        opt_fn(x2, y2)

        self.assertTrue(guard_failure is not None)
        if torch._dynamo.config.assume_static_by_default:
            self.assertExpectedInline(
                guard_failure[0],
                """tensor 'L['x']' size mismatch at index 0. expected 2, actual 5""",
            )
        else:
            self.assertExpectedInline(guard_failure[0], """L['x'].size()[0] < 3""")

    def test_guard_failure_fn2(self):
        def fn(x, y):
            x = x + 1
            y = y + 1
            return x * y

        x = torch.tensor([0.5, 0.5])
        y = torch.tensor([1.0, 1.0])

        guard_failure = None

        def guard_failures(failure):
            nonlocal guard_failure
            guard_failure = failure

        opt_fn = torch._dynamo.optimize(
            "eager", nopython=True, guard_fail_fn=guard_failures
        )(fn)

        x2 = torch.tensor([0.5, 0.5, 1.0])
        y2 = torch.tensor([0.5, 0.5, 0.5])

        opt_fn(x, y)
        opt_fn(x2, y2)

        if torch._dynamo.config.dynamic_shapes:
            if torch._dynamo.config.assume_static_by_default:
                self.assertExpectedInline(
                    guard_failure[0],
                    """tensor 'L['x']' size mismatch at index 0. expected 2, actual 3""",
                )
            else:
                self.assertTrue(guard_failure is None)
        else:
            self.assertTrue(guard_failure is not None)
            self.assertExpectedInline(
                guard_failure[0],
                """tensor 'L['x']' size mismatch at index 0. expected 2, actual 3""",
            )

    def test_guard_failure_fn_tensor_iter(self):
        def fn(x):
            for y in x:
                y.add_(1.0)
            return y

        guard_failure = None

        def guard_failures(failure):
            nonlocal guard_failure
            guard_failure = failure

        opt_fn = torch._dynamo.optimize(
            "eager", nopython=True, guard_fail_fn=guard_failures
        )(fn)

        args1 = torch.randn(10, 10)
        out = fn(args1)
        opt_out = opt_fn(args1)
        self.assertTrue(same(out, opt_out))

        args2 = torch.randn(9, 10)
        out = fn(args2)
        opt_out = opt_fn(args2)
        self.assertTrue(same(out, opt_out))

        # guard is expected for both static and dynamic shapes
        self.assertTrue(guard_failure is not None)
        self.assertExpectedInline(guard_failure[0], """len(L['x']) == 10""")

    def test_restore_graphstate(self):
        # This function does some guard accumulation,
        # and then rolls back due to control flow.
        # The idea is that if one were printing guards as they appear,
        # they would see this insert a guard that does not show up in the final set of
        # guards as we rolled back from it.
        def nested_fn(s):
            if x[0] < 10:
                return s * s
            return s

        def fn(x, y):
            x = x + 1
            y = nested_fn(y)
            y = y + 10
            return x * y

        all_guards = []

        def guard_export_print(guards):
            nonlocal all_guards
            all_guards.extend(guards)

        opt_fn = torch._dynamo.optimize("eager", guard_export_fn=guard_export_print)(fn)

        x = torch.tensor([0.5, 0.5])
        y = torch.tensor([1.0, 1.0])
        opt_fn(x, y)

        for guard in all_guards:
            # This guard was created
            self.assertTrue(guard.name != "nested_fn.__closure__[0].cell_contents")

    # Note - here be mild dragons.
    # This test relies a ton on internal implementation. Future refactor efforts
    # are welcome to delete it if necessary, rewriting this test constantly is a chore, not
    # a feature. We kept it around with some amount of saddness, as it was extremely useful in debugging.
    def test_restore_graphstate_internals(self):
        def fn(x, y):
            x = x + 1
            y = y + 1
            return x * y

        _, guards = torch._dynamo.export(
            fn, torch.tensor([0.25, 0.25]), torch.tensor([0.25, 0.25])
        )
        # Dummy ctor
        graph = OutputGraph(
            f_globals={},
            code_options={},
            compiler_fn=None,
            root_tx=None,
            export=False,
            export_constraints=None,
            frame_state={"_id": 0},
        )
        graph.nn_modules_sources = {}
        # Contrived generation timestamp
        graph.timestamp = 4
        # Contrived guards
        graph.tracing_context.guards_context.dynamo_guards = guards

        # Save the state
        state = graph.copy_graphstate()
        # Saving increments the generation
        self.assertEqual(graph.timestamp, 5)

        # Assure that the saved state is valid
        self.assertEqual(state.timestamp, 4)

        # Ensure that the guards reflect the expected state
        self.assertEqual(graph.tracing_context.guards_context.dynamo_guards, guards)
        self.assertEqual(graph.guards, guards)

        # Mess around with the state
        graph.tracing_context.guards_context.dynamo_guards = set()
        self.assertEqual(graph.guards, set())

        # Restore the state
        graph.restore_graphstate(state)

        # Make sure it restored correctly
        self.assertEqual(graph.timestamp, 4)
        self.assertEqual(graph.guards, guards)
        self.assertEqual(graph.tracing_context.guards_context.dynamo_guards, guards)

    def test_call_parent_non_class_methods_from_child(self):
        class A:
            def add(self, x):
                return x + 10

            def mul(self, x):
                return x * 0.1

        class B(A):
            def add(self, x):
                return x + 20

            def mul(self, x):
                return x * 0.2

        class C(B):
            def add(self, x):
                y = A.add(self, x)
                z = B.mul(self, y)
                return z + 30

        x = torch.rand(4)
        fn = C().add
        ref = fn(x)
        opt_fn = torch._dynamo.optimize("eager", nopython=True)(fn)
        res = opt_fn(x)
        self.assertTrue(same(ref, res))

    def test_builder_for_class_with_metaclass(self):
        class ExampleMeta(type):
            pass

        class MyClass(metaclass=ExampleMeta):
            pass

        def fn(x, y):
            if isinstance(y, MyClass):
                return x + 1
            else:
                return x - 1

        x = torch.rand([4, 4])
        y = MyClass()
        ref = fn(x, y)
        opt_fn = torch._dynamo.optimize("eager")(fn)
        res = opt_fn(x, y)
        self.assertTrue(same(ref, res))

    def test_tuple_from_tuple_iter(self):
        def inner_fn(*args):
            acc = torch.ones(10, 10)
            for arg in args:
                acc.add_(arg)

            return acc

        @torch._dynamo.optimize("eager")
        def fn(inputs, params):
            y = tuple(inputs) + tuple(params)
            return inner_fn(*y)

        inputs = [torch.randn(10, 10) for _ in range(3)]

        fn(inputs, iter(tuple(inputs)))

    def test_torch_package_working_with_trace(self):
        # from torch._dynamo.test_case import run_tests

        inputs = [torch.randn([2, 2]), torch.randn([2, 2])]

        optimized_model = torch._dynamo.optimize(backend="eager")(
            MyPickledModule(torch.randn([2, 2]))
        )
        from torch import package

        path = "/tmp/MyPickledModule.pt"
        package_name = "MyPickledModule"
        resource_name = "MyPickledModule.pkl"

        model = MyPickledModule(torch.randn([2, 2]))

        with package.PackageExporter(path) as exp:
            exp.extern("**")
            exp.save_pickle(package_name, resource_name, model)

        imp = package.PackageImporter(path)
        loaded_model = imp.load_pickle(package_name, resource_name)

        optimized_loaded_model = torch._dynamo.optimize("eager")(loaded_model)(*inputs)

    def test_shape_and_tuple_equality(self):
        def fn(x, y, t):
            z = x * y
            if x.size() == t:
                return z.cos()
            return z.sin()

        torch._dynamo.optimize("eager", nopython=True)(fn)(
            torch.randn([4, 4]), torch.randn([4, 4]), (4, 4)
        )

    def test_int_list(self):
        # if dynamic_shapes == True: unspec int list
        # if dynamic_shapes == False: spec int list
        def fn(x, y):
            return torch.sin(x + y[1] % 2)

        x = torch.randn(6)
        cnt = torch._dynamo.testing.CompileCounter()
        opt_fn = torch._dynamo.optimize(cnt)(fn)
        for i in range(10, 25, 3):
            y = [i, i + 1, i + 2]
            ref = fn(x, y)
            res = opt_fn(x, y)
            self.assertTrue(same(ref, res))
        self.assertEqual(cnt.frame_count, ifunspec(ifdyn(1, 5), 5))

    # specifically test for tensor.attribute -> torch.something()
    def test_real_imag_tensor_attribute(self):
        def fn(x, y):
            a = x.real
            b = x.imag
            return torch.mul(torch.add(a, y), b)

        x_real = torch.rand((4, 4))
        x_imag = torch.rand((4, 4))
        x = torch.complex(x_real, x_imag)
        y = torch.rand((4, 4))

        ref = fn(x, y)
        opt_fn = torch._dynamo.optimize("eager")(fn)
        res = opt_fn(x, y)
        self.assertTrue(same(ref, res))

    def test_T_tensor_attribute(self):
        def fn(x, y):
            a = x.T
            return torch.add(a, y)

        x = torch.rand((4, 4))
        y = torch.rand((4, 4))

        ref = fn(x, y)
        opt_fn = torch._dynamo.optimize("eager")(fn)
        res = opt_fn(x, y)
        self.assertTrue(same(ref, res))

    def test_recursive_tensor_attribute(self):
        def fn(x, y):
            a = x.real.T
            b = x.imag
            return torch.mul(torch.add(a, y), b)

        x_real = torch.rand((4, 4))
        x_imag = torch.rand((4, 4))
        x = torch.complex(x_real, x_imag)
        y = torch.rand((4, 4))

        ref = fn(x, y)
        opt_fn = torch._dynamo.optimize("eager")(fn)
        res = opt_fn(x, y)
        self.assertTrue(same(ref, res))

    def test_assigning_function_to_object_attribute(self):
        # user-defined functions which are object's attributes are not converted to bound methods
        def my_add(*args):
            a, b = args
            return a + b

        class MyClass:
            def __init__(self, func):
                self.add = func

        obj = MyClass(my_add)

        def fn(x):
            return obj.add(x, 2)

        x = torch.rand(2, 3)
        ref = fn(x)
        opt_fn = torch.compile(backend="eager")(fn)
        res = opt_fn(x)
        self.assertTrue(same(ref, res))

    def test_assigning_function_to_class_attribute(self):
        # user-defined functions which are class's attributes are converted to bound methods
        def my_add(*args):
            obj, a, b = args
            return obj.x + a + b

        class MyClass:
            add = my_add

            def __init__(self, x):
                self.x = x

        obj = MyClass(0.5)

        def fn(x):
            return obj.add(x, 2)

        x = torch.rand(2, 3)
        ref = fn(x)
        opt_fn = torch.compile(backend="eager")(fn)
        res = opt_fn(x)
        self.assertTrue(same(ref, res))

    def test_tagging_tensors_simple(self):
        def foo(x, y):
            return x * y, x, y

        a = torch.randn([3, 3])
        a.tag = "a"
        a.frog = "ribbity ribbit"
        b = torch.randn([3, 3])
        b.tag = "b"
        b.frog = "ribbit"

        exported = torch._dynamo.export(foo, a, b)
        out_graph = exported[0]

        nodes = list(out_graph.graph.nodes)
        placeholders = [node for node in nodes if node.op == "placeholder"]
        all_tags = []
        all_frogs = []
        for placeholder in placeholders:
            if "tensor_dict" in placeholder.meta:
                all_tags.append(placeholder.meta["tensor_dict"]["tag"])
                all_frogs.append(placeholder.meta["tensor_dict"]["frog"])

        self.assertEqual(all_tags, ["a", "b"])
        self.assertEqual(all_frogs, ["ribbity ribbit", "ribbit"])

    def test_tagging_tensors_mix_used_unused_structure(self):
        def pre_attention_state_ops(input, mems, state):
            lc_key = state[0]
            lc_val = state[1]
            bar = []
            for i in range(0, 4):
                bar2 = []
                for j in range(0, 3):
                    bar2.append(
                        lc_key + lc_val + torch.tensor([0.1, 0.25, 0.4, 0.5, 0.1])
                    )
                bar.append(bar2)

            return bar

        mems = torch.tensor([[[1.8364, 0.2724, -1.4917, -0.4367, 0.8640]]])
        state = [
            torch.tensor([[[1.0517, 0.3848, -0.6472, 0.0823, 0.9116]]]),
            torch.tensor([[[1.0517, 0.3848, -0.6472, 0.0823, 0.9116]]]),
        ]
        i = torch.tensor(
            [
                [0.0313, -0.1487, -0.3846, -0.5321],
                [-1.7073, 1.3331, -0.0890, -1.4935],
                [-0.8314, -0.1862, -0.5935, 1.5232],
            ]
        )

        mems.tag = "MEMS"
        i.tag = "FOO"
        state[0].tag = "STATE_0"
        state[1].tag = "HMMM"

        exported = torch._dynamo.export(pre_attention_state_ops, i, mems, state)
        out_graph = exported[0]

        nodes = list(out_graph.graph.nodes)
        placeholders = [node for node in nodes if node.op == "placeholder"]
        all_tags = []
        for placeholder in placeholders:
            if "tensor_dict" in placeholder.meta:
                all_tags.append(placeholder.meta["tensor_dict"]["tag"])

        self.assertEqual(all_tags, ["STATE_0", "HMMM"])

    def test_get_custom_tensor_attribute(self):
        def fn(x):
            return x.custom_attr * x

        x = torch.rand((2, 2))
        x.custom_attr = 3.14
        ref = fn(x)
        opt_fn = torch._dynamo.optimize("eager")(fn)
        res = opt_fn(x)
        self.assertTrue(same(ref, res))

    def test_set_custom_tensor_attribute(self):
        def fn(x):
            x.custom_attr = 3.14
            return x.custom_attr * x

        x = torch.rand((2, 2))
        ref = fn(x)
        opt_fn = torch._dynamo.optimize("eager")(fn)
        res = opt_fn(x)
        self.assertTrue(same(ref, res))

    def test_if_tensor_is_none(self):
        """
        Python 3.11 adds new jump instructions that check if
        TOS is None. We do not support these instructions.
        """

        def f(x, y):
            z = 1
            if x is None:
                z *= 2
            if y is not None:
                z *= 3
            return z

        opt_f = torch._dynamo.optimize("eager", nopython=True)(f)
        self.assertEqual(opt_f(None, torch.ones(2)), 6)

        if sys.version_info >= (3, 11):
            insts = bytecode_transformation.cleaned_instructions(f.__code__)
            for inst in insts:
                self.assertNotIn("_NONE", inst.opname)

    @skipIfNotPy311
    def test_py311_jump_offset(self):
        new_inst = bytecode_transformation.create_instruction
        load_global = bytecode_transformation.create_load_global
        consts = (None, 1, 2, 3, 4)

        def create_test_code(jump_opname, target_idx):
            targets = [
                new_inst("LOAD_CONST", argval=1),
                new_inst("LOAD_CONST", argval=3),
            ]
            jump_to_target_inst = new_inst(jump_opname, target=targets[target_idx])
            """
            pseudocode of generated bytecode:
            def test_py311_fn():
                goto target1
            target0:
                return 1
            target1:
                goto [target0/target2] (via fwd or bwd jump)
                return 2
            target2:
                return 3
                return 4
            """
            # test with LOAD_GLOBAL since it has a different instruction size
            insts = [
                new_inst("RESUME", arg=0),
                new_inst("JUMP_FORWARD", target=jump_to_target_inst),
                targets[0],
                load_global("print", False),
                new_inst("POP_TOP"),
                new_inst("RETURN_VALUE"),
                jump_to_target_inst,
                new_inst("LOAD_CONST", argval=2),
                load_global("print", False),
                new_inst("POP_TOP"),
                new_inst("RETURN_VALUE"),
                targets[1],
                new_inst("RETURN_VALUE"),
                new_inst("LOAD_CONST", argval=4),
                new_inst("RETURN_VALUE"),
            ]
            code_options = collections.OrderedDict(
                [
                    ("co_argcount", 0),
                    ("co_posonlyargcount", 0),
                    ("co_kwonlyargcount", 0),
                    ("co_nlocals", 0),
                    ("co_stacksize", 2),
                    ("co_flags", 3),
                    ("co_code", b""),
                    ("co_consts", consts),
                    ("co_names", ("print",)),
                    ("co_varnames", ()),
                    ("co_filename", __file__),
                    ("co_name", "test_py311_fn"),
                    ("co_qualname", "test_py311_fn"),
                    ("co_firstlineno", 1),
                    ("co_linetable", b""),
                    ("co_exceptiontable", b""),
                    ("co_freevars", ()),
                    ("co_cellvars", ()),
                ]
            )
            return bytecode_transformation.clean_and_assemble_instructions(
                insts,
                list(code_options.keys()),
                code_options,
            )

        # format: jump_opname, target_idx, expected forward jump, expected return value
        test_args = (
            ("JUMP_FORWARD", 0, False, 1),
            ("JUMP_FORWARD", 1, True, 3),
            ("JUMP_BACKWARD", 0, False, 1),
            ("JUMP_BACKWARD", 1, True, 3),
        )

        for test in test_args:
            insts, code = create_test_code(test[0], test[1])
            # check if offset of latest jump instruction is forward/backward
            for inst in reversed(insts):
                if inst.opname.startswith("JUMP"):
                    if test[2]:
                        self.assertIn("FORWARD", inst.opname)
                    else:
                        self.assertIn("BACKWARD", inst.opname)
                    break
            # run the code and check result

            def dummy_fn():
                pass

            dummy_fn.__code__ = code
            self.assertEqual(dummy_fn(), test[3])

            dummy_opt = torch._dynamo.optimize("eager")(dummy_fn)
            self.assertEqual(dummy_opt(), test[3])

    def test_exception_table_encode_varint(self):
        # these numbers have no real meaning to them
        nums = [
            0b111_101010_000000,
            0b1100_111000_010101_101010,
        ]
        b = bytecode_transformation.encode_exception_table_varint(
            nums[0]
        ) + bytecode_transformation.encode_exception_table_varint(nums[1])
        nums_new = []
        b_iter = iter(bytes(b))
        while True:
            try:
                nums_new.append(
                    bytecode_transformation.decode_exception_table_varint(b_iter)
                )
            except StopIteration:
                break
        self.assertEqual(nums, nums_new)

    @skipIfNotPy311
    def test_exception_table_parsing(self):
        def fn():
            try:
                with a():
                    b()
                c()
            except Exception:
                d()
            finally:
                e()
            f()

        tab = bytecode_transformation.parse_exception_table(
            fn.__code__.co_exceptiontable
        )
        b = bytecode_transformation.assemble_exception_table(tab)
        self.assertEqual(b, fn.__code__.co_exceptiontable)

    @skipIfNotPy311
    def test_exception_table_e2e(self):
        def fn():
            try:
                with a():
                    b()
                c()
            except Exception:
                d()
            finally:
                e()
            f()

        def nothing(*args):
            pass

        code = bytecode_transformation.transform_code_object(fn.__code__, nothing)
        self.assertEqual(code.co_exceptiontable, fn.__code__.co_exceptiontable)

    @skipIfNotPy311
    def test_exception_table_e2e_2(self):
        # last instructions of an exn_table entry is a large instruction
        # i.e., LOAD_GLOBAL a
        def fn():
            try:
                return a
            except Exception:
                pass

        def nothing(*args):
            pass

        code = bytecode_transformation.transform_code_object(fn.__code__, nothing)
        self.assertEqual(code.co_exceptiontable, fn.__code__.co_exceptiontable)

    @skipIfNotPy311
    def test_exception_table_entry_propagation(self):
        insts = []
        for _ in range(10):
            insts.append(bytecode_transformation.create_instruction("NOP"))
        insts[8].exn_tab_entry = bytecode_transformation.InstructionExnTabEntry(
            insts[0], insts[9], insts[0], 0, True
        )
        insts[0].exn_tab_entry = bytecode_transformation.InstructionExnTabEntry(
            insts[0], insts[0], insts[1], 0, True
        )
        insts[1].exn_tab_entry = bytecode_transformation.InstructionExnTabEntry(
            insts[0], insts[2], insts[2], 0, True
        )
        insts[5].exn_tab_entry = bytecode_transformation.InstructionExnTabEntry(
            insts[4], insts[6], insts[3], 0, True
        )
        insts[9].exn_tab_entry = bytecode_transformation.InstructionExnTabEntry(
            insts[9], insts[9], insts[4], 0, True
        )
        insts[7].exn_tab_entry = bytecode_transformation.InstructionExnTabEntry(
            insts[7], insts[9], insts[5], 0, True
        )
        bytecode_transformation.propagate_inst_exn_table_entries(insts)
        expected = [1, 2, 2, 0, 3, 3, 3, 5, 5, 4]
        for inst, exp in zip(insts, expected):
            self.assertIsNotNone(inst.exn_tab_entry)
            self.assertIs(inst.exn_tab_entry.target, insts[exp])

    @skipIfNotPy311
    def test_compute_exception_table_nested(self):
        insts = []
        for _ in range(20):
            insts.append(bytecode_transformation.create_instruction("NOP"))
        insts[10].exn_tab_entry = bytecode_transformation.InstructionExnTabEntry(
            insts[1], insts[10], insts[0], 0, True
        )
        insts[0].exn_tab_entry = bytecode_transformation.InstructionExnTabEntry(
            insts[1], insts[1], insts[1], 0, True
        )
        insts[1].exn_tab_entry = bytecode_transformation.InstructionExnTabEntry(
            insts[1], insts[3], insts[2], 0, True
        )
        insts[5].exn_tab_entry = bytecode_transformation.InstructionExnTabEntry(
            insts[5], insts[7], insts[3], 0, True
        )
        insts[9].exn_tab_entry = bytecode_transformation.InstructionExnTabEntry(
            insts[10], insts[10], insts[4], 0, True
        )
        insts[7].exn_tab_entry = bytecode_transformation.InstructionExnTabEntry(
            insts[8], insts[10], insts[5], 0, True
        )
        insts[14].exn_tab_entry = bytecode_transformation.InstructionExnTabEntry(
            insts[13], insts[17], insts[6], 0, True
        )
        insts[16].exn_tab_entry = bytecode_transformation.InstructionExnTabEntry(
            insts[15], insts[16], insts[7], 0, True
        )
        bytecode_transformation.update_offsets(insts)
        tab = bytecode_transformation.compute_exception_table(insts)
        expected = [
            (1, 1, 1),
            (2, 3, 2),
            (4, 4, 0),
            (5, 7, 3),
            (8, 9, 5),
            (10, 10, 4),
            (13, 14, 6),
            (15, 16, 7),
            (17, 17, 6),
        ]
        self.assertEquals(len(tab), len(expected))
        for entry, exp in zip(tab, expected):
            self.assertEquals(entry.start, exp[0] * 2)
            self.assertEquals(entry.end, exp[1] * 2)
            self.assertEquals(entry.target, exp[2] * 2)

    @skipIfNotPy311
    def test_remove_dead_code_with_exn_table_entries(self):
        create_instruction = bytecode_transformation.create_instruction
        target1 = create_instruction("NOP")
        target2 = create_instruction("NOP")
        target3 = create_instruction("NOP")
        exn_start = create_instruction("NOP")
        exn_end = create_instruction("NOP")
        insts = [
            create_instruction("JUMP_FORWARD", target=target1),
            exn_start,  # dead
            target1,
            create_instruction("JUMP_FORWARD", target=target3),
            exn_end,  # dead
            target2,
            target3,
        ]
        exn_start.exn_tab_entry = bytecode_transformation.InstructionExnTabEntry(
            exn_start, exn_end, target2, 0, True
        )
        bytecode_transformation.propagate_inst_exn_table_entries(insts)
        insts = bytecode_analysis.remove_dead_code(insts)
        self.assertEquals(len(insts), 5)
        self.assertNotIn(exn_start, insts)
        self.assertNotIn(exn_end, insts)
        self.assertIn(target2, insts)
        self.assertIn(target3, insts)
        bytecode_transformation.update_offsets(insts)
        tab = bytecode_transformation.compute_exception_table(insts)
        self.assertEquals(len(tab), 1)
        self.assertEquals(tab[0].start, 2)
        self.assertEquals(tab[0].end, 4)
        self.assertEquals(tab[0].target, 6)

    def test_unhandled_exception_in_dynamo(self):
        # traceback.format_exc() approximates an unhandled exception
        def f(a):
            a += 1
            raise RuntimeError("smoge")
            return a

        opt_fn = torch._dynamo.optimize("eager")(f)
        try:
            opt_fn(torch.ones(2))
        except RuntimeError as e:
            self.assertIn("smoge", traceback.format_exc())

    def test_unhandled_exception_in_dynamo2(self):
        # segfaults in python 3.11 if shadow frame is freed improperly
        from torch.testing import make_tensor

        def fn():
            # test that the errors are the same for dense and sparse versions
            def test1(*, is_sparse):
                # shapes must be compatible for matrix multiplication
                a = make_tensor((2, 3), dtype=torch.float32, device="cpu")
                if is_sparse:
                    a_sparse = a.to_sparse_csr()
                    return torch.addmm(a, a_sparse, a)
                else:
                    return torch.addmm(a, a, a)

            try:
                test1(is_sparse=False)
            except RuntimeError as msg:
                try:
                    test1(is_sparse=True)
                except RuntimeError as msg2:
                    raise RuntimeError("smoge")

        opt_fn = torch._dynamo.optimize("eager")(fn)
        try:
            opt_fn()
        except RuntimeError:
            self.assertIn("smoge", traceback.format_exc())

    def test_variable_access_in_exception(self):
        def fn():
            x = torch.ones(3, 3)
            try:
                raise RuntimeError("bad")
            except RuntimeError:
                x += 1
            return x

        opt_fn = torch._dynamo.optimize("eager")(fn)
        torch.allclose(opt_fn(), torch.tensor([3.0]))

    def test_ordered_dict_alias_reconstruct(self):
        od = collections.OrderedDict

        def fn():
            d1 = dict()
            d1["a"] = 1
            d2 = od(d1)
            d2["b"] = 2
            torch._dynamo.graph_break()
            if isinstance(d2, od):
                return d2["a"] + d2["b"]
            else:
                return 0

        dis.dis(fn)
        self.assertEqual(torch._dynamo.optimize("eager")(fn)(), 3)

    @torch._dynamo.config.patch(dynamic_shapes=True)
    def test_raise_guard_full_constraint(self):
        y = torch.randn([3, 3, 3])

        def my_dyn_fn(x):
            if x.shape[0] == 3:
                return x.sin()
            return x.cos()

        torch._dynamo.mark_dynamic(y, 0)
        with self.assertRaises(ConstraintViolationError):
            torch._dynamo.optimize("eager")(my_dyn_fn)(y)

    def test_mark_static(self):
        counter = CompileCounter()

        def my_dyn_fn(x):
            return x.cos()

        y = torch.randn([3])
        torch._dynamo.mark_static(y, 0)
        torch._dynamo.optimize(counter)(my_dyn_fn)(y)

        z = torch.randn([4])
        torch._dynamo.optimize(counter)(my_dyn_fn)(z)

        self.assertEqual(counter.frame_count, 2)

    @torch._dynamo.config.patch(dynamic_shapes=True)
    def test_no_raise_guard_partial_constraint(self):
        y = torch.randn([3, 3, 3])

        def my_dyn_fn(x):
            if x.shape[0] > 3:
                return x.sin()
            return x.cos()

        torch._dynamo.optimize("eager")(my_dyn_fn)(y)
        torch._dynamo.mark_dynamic(y, 0)
        torch._dynamo.reset()
        torch._dynamo.optimize("eager")(my_dyn_fn)(y)

    @torch._dynamo.config.patch(dynamic_shapes=True)
    def test_no_raise_guard_partial_constraint_across_break(self):
        y = torch.randn([3, 3, 3])

        def my_dyn_fn(x, y):
            z = x * y

            torch._dynamo.graph_break()
            if z.shape[0] > 2:
                return z.cos()

            return x.cos()

        torch._dynamo.optimize("eager")(my_dyn_fn)(y, y)
        torch._dynamo.mark_dynamic(y, 0)
        torch._dynamo.reset()
        torch._dynamo.optimize("eager")(my_dyn_fn)(y, y)

    # Sadly, this does not throw - we do not prop correctly across the graph break
    @unittest.expectedFailure
    @torch._dynamo.config.patch(dynamic_shapes=True)
    def test_raise_guard_partial_constraint_across_break(self):
        y = torch.randn([3, 3, 3])

        def my_dyn_fn(x, y):
            z = x * y

            torch._dynamo.graph_break()
            if z.shape[0] == 3:
                return z.cos()

            return x.cos()

        torch._dynamo.optimize("eager")(my_dyn_fn)(y, y)
        torch._dynamo.mark_dynamic(y, 0)
        torch._dynamo.reset()
        with self.assertRaisesRegex(
            Exception,
        ):
            torch._dynamo.optimize("eager")(my_dyn_fn)(y, y)

    @torch._dynamo.config.patch(dynamic_shapes=True)
    def test_raise_guard_partial_constraint_no_graph_break(self):
        y = torch.randn([3, 3, 3])

        def my_dyn_fn(x, y):
            z = x * y

            if z.shape[0] == 3:
                return z.cos()

            return x.cos()

        torch._dynamo.mark_dynamic(y, 0)
        with self.assertRaises(ConstraintViolationError):
            torch._dynamo.optimize("eager")(my_dyn_fn)(y, y)

    def test_cannot_trace_mark_dynamic(self):
        y = torch.randn([3, 3, 3])

        def my_dyn_fn(x):
            torch._dynamo.mark_dynamic(x, 0)
            return x * x

        with self.assertRaisesRegex(
            AssertionError, "Attempt to trace forbidden callable"
        ):
            torch._dynamo.optimize("eager")(my_dyn_fn)(y)

    def test_cannot_trace_mark_dynamic_safe_unreached(self):
        y = torch.randn([3, 3, 3])

        def my_dyn_fn(x):
            if x.shape[0] == 3:
                return x
            print("Running", torch._dynamo.mark_dynamic(x, 0))
            return x * x

        torch._dynamo.optimize("eager")(my_dyn_fn)(y)

    def test_anomaly_aot_autograd(self):
        @allow_in_graph
        def h(a):
            r = a.sum()
            # Trigger an exception in backwards
            r.register_hook(lambda x: x + x.item())
            return r

        @torch.compile(backend="aot_eager")
        def f(a):
            return h(a)

        with warnings.catch_warnings(record=True) as w, self.assertRaises(
            torch._dynamo.exc.BackendCompilerFailed
        ):
            f(torch.randn(2, 2, requires_grad=True))

        self.assertEqual(len(w), 1)
        self.assertIn("forward call that caused the error", str(w[0].message))

    @torch._dynamo.config.patch(dynamic_shapes=True)
    def test_py_guards_mark_dynamic(self):
        def my_dyn_fn(a):
            if a.shape[0] > 2:
                return a.cos()
            return a.sin()

        counter = CompileCounter()

        # Run with dynamic
        x0 = torch.randn([3, 3, 3])
        torch._dynamo.mark_dynamic(x0, 0)
        torch._dynamo.optimize(counter)(my_dyn_fn)(x0)
        self.assertEqual(counter.frame_count, 1)

        # Run without dynamic, no recompile
        x = torch.randn([3, 3, 3])
        torch._dynamo.optimize(counter)(my_dyn_fn)(x)
        self.assertEqual(counter.frame_count, 1)

        # Mark a new dim, 1, as dynamic
        x1 = torch.randn([3, 3, 3])
        torch._dynamo.mark_dynamic(x1, 1)
        torch._dynamo.optimize(counter)(my_dyn_fn)(x1)
        # Recompile triggered because we marked a new dym as dynamic
        self.assertEqual(counter.frame_count, 2)

        # Reset
        torch._dynamo.reset()
        # Reset counter
        counter = CompileCounter()

        # Run with dynamic 1
        torch._dynamo.optimize(counter)(my_dyn_fn)(x1)
        self.assertEqual(counter.frame_count, 1)

        # Run with dynamic 0, not subset
        torch._dynamo.optimize(counter)(my_dyn_fn)(x0)
        self.assertEqual(counter.frame_count, 2)

        # Run with dynamic 0, 1, 2, not subset
        x012 = torch.randn([3, 3, 3])
        torch._dynamo.mark_dynamic(x012, 0)
        torch._dynamo.mark_dynamic(x012, 1)
        torch._dynamo.mark_dynamic(x012, 2)
        torch._dynamo.optimize(counter)(my_dyn_fn)(x012)
        self.assertEqual(counter.frame_count, 3)

    def test_torch_compile_ctx_on_forward_and_training_step(self):
        class MyModel(torch.nn.Module):
            def forward(self):
                ...

            def training_step(self):
                self()

        model = MyModel()
        compiled_model = torch.compile(model)

        model.forward = compiled_model.dynamo_ctx(model.forward)
        model.training_step = compiled_model.dynamo_ctx(model.training_step)

        model.training_step()

    def test_torch_guards_stack_frame_register_inlining(self):
        x = torch.tensor([0.5, 0.5])
        y = torch.tensor([0.75, 0.75, 0.75, 0.75])
        z = torch.tensor([0.25, 0.25, 0.25, 0.25, 0.25, 0.25, 0.25, 0.25])

        def uwu_inline_me(x, y, z):
            r = torch.cat((x, x)) + y
            r2 = torch.cat((y, y)) + z
            return r, r2

        def fn(x, y, z):
            r, r2 = uwu_inline_me(x, y, z)
            return torch.mul(r, r), torch.mul(r2, r2)

        seen_frames = []
        import contextlib

        @contextlib.contextmanager
        def global_context_capture_fn(frame_summary):
            seen_frames.append(frame_summary)
            yield

        with mock.patch(
            "torch._guards.TracingContext.current_frame",
            side_effect=global_context_capture_fn,
        ):
            torch._dynamo.optimize("eager")(fn)(x, y, z)

        self.assertEqual(len(seen_frames), 1)
        self.assertEqual(seen_frames[0].name, "fn")
        self.assertEqual(seen_frames[0].line, "r, r2 = uwu_inline_me(x, y, z)")

    def test_torch_guards_stack_frame_register_inlining_deep(self):
        x = torch.tensor([0.5, 0.5])
        y = torch.tensor([0.75, 0.75, 0.75, 0.75])
        z = torch.tensor([0.25, 0.25, 0.25, 0.25, 0.25, 0.25, 0.25, 0.25])

        def uwu_inline_me_deep(x, y):
            return torch.cat((x, x)) + y

        def uwu_inline_me(x, y, z):
            r = uwu_inline_me_deep(x, y)
            r2 = uwu_inline_me_deep(y, z)
            return r, r2

        def fn(x, y, z):
            r, r2 = uwu_inline_me(x, y, z)
            return torch.mul(r, r), torch.mul(r2, r2)

        seen_frames = []
        import contextlib

        @contextlib.contextmanager
        def global_context_capture_fn(frame_summary):
            seen_frames.append(frame_summary)
            yield

        with mock.patch(
            "torch._guards.TracingContext.current_frame",
            side_effect=global_context_capture_fn,
        ):
            torch._dynamo.optimize("eager")(fn)(x, y, z)

        self.assertEqual(len(seen_frames), 3)
        self.assertEqual(seen_frames[0].name, "fn")
        self.assertEqual(seen_frames[1].name, "uwu_inline_me")
        self.assertEqual(seen_frames[2].line, "r2 = uwu_inline_me_deep(y, z)")

    def test_error_on_recompile(self):
        @torch._dynamo.optimize("eager")
        def fn(a, b):
            return a + b

        with unittest.mock.patch("torch._dynamo.config.error_on_recompile", True):
            with self.assertRaises(torch._dynamo.exc.RecompileError):
                fn(torch.rand(2, 3), torch.rand(2, 3))
                fn(torch.rand(2, 3), (1, 2, 3))

    def test_compile_profiler(self):
        class Model(torch.nn.Module):
            def forward(self, input):
                return input + input

        model = Model()
        with CompileProfiler() as prof:
            compiled = torch.compile(model, backend=prof)
            base_checker = (
                lambda: FileCheck()
                .check("Torchdynamo Profiler Report")
                .check("Graph Breaks")
                .check("No graph breaks detected.")
                .check("Recompilation")
            )
            input = torch.rand((2, 3, 4))
            _ = compiled(input)
            base_checker().check("No recompilation detected.").run(prof.report())

            new_shape_input = torch.rand((3, 3, 4))
            _ = compiled(new_shape_input)

            # Not an exhaustive test of dynamic shapes behavior, but some sanity
            if (
                not torch._dynamo.config.dynamic_shapes
                or torch._dynamo.config.assume_static_by_default
            ):
                base_checker().check("Recompile Reasons").check("'forward'").check(
                    "cache_size_limit to 1"
                ).run(prof.report())
            else:
                base_checker().check("No recompilation detected.").run(prof.report())

            # Ensure correct guard fail message is selected to show to user
            if not torch._dynamo.config.dynamic_shapes:
                new_shape_input = torch.rand((4, 3, 4))
                _ = compiled(new_shape_input)

                base_checker().check("Recompile Reasons").check("'forward'").check(
                    "tensor 'L['input']' size mismatch at index 0. expected 2, actual 3"
                ).check(
                    "tensor 'L['input']' size mismatch at index 0. expected 3, actual 4"
                ).run(
                    prof.report()
                )

    def test_guards_strip_function_call(self):
        from torch._dynamo.guards import strip_function_call

        test_case = [
            ("___odict_getitem(a, 1)", "a"),
            ("a.layers[slice(2)][0]._xyz", "a"),
            ("getattr(a.layers[slice(2)][0]._abc, '0')", "a"),
            ("getattr(getattr(a.x[3], '0'), '3')", "a"),
            ("a.layers[slice(None, -1, None)][0]._xyz", "a"),
            ("a.layers[func('offset', -1, None)][0]._xyz", "a"),
        ]
        # strip_function_call should extract the object from the string.
        for name, expect_obj in test_case:
            self.assertEqual(strip_function_call(name), expect_obj)

    def test_int_neg(self):
        def int_neg(a, b):
            x = a.shape[0]
            y = b.shape[0]
            return -x * -y * a * b

        torch._dynamo.testing.standard_test(self, int_neg, 2)

    def test_hash_getitem_slice(self):
        s = GetItemSource(LocalSource("foo"), slice(None, -1, None))
        s2 = GetItemSource(LocalSource("foo"), slice(None, -1, None))
        s3 = GetItemSource(LocalSource("foo"), slice(None, -1, 2))
        some_set = set()

        self.assertTrue(s not in some_set)
        self.assertTrue(s2 not in some_set)
        self.assertTrue(s3 not in some_set)

        some_set.add(s)

        self.assertTrue(s in some_set)
        # s and s2 should hash the  same
        self.assertTrue(s2 in some_set)
        # s3 should be different
        self.assertTrue(s3 not in some_set)

        self.assertTrue(s == s2)
        self.assertTrue(s != s3)

    def test_inline_dict_function(self):
        def _result_type_dict(dtype):
            return {bool: torch.float32}[dtype]

        @torch.compile
        def f():
            return torch.ones(3, dtype=_result_type_dict(bool))

        self.assertEqual(f(), torch.ones(3, dtype=torch.float32))

    def test_inline_dict_function_passed_as_arg(self):
        @torch.compile
        def fn(d, x, y):
            if d[x] is torch.float32:
                return y.cos()
            else:
                return y.sin()

        dd = {bool: torch.float32, int: torch.int64}
        self.assertEqual(fn(dd, bool, torch.ones(4)), torch.ones(4).cos())
        self.assertEqual(fn(dd, int, torch.ones(4)), torch.ones(4).sin())

    def test_add_sizes(self):
        def func(x):
            y = x.size()
            return y + y

        eager_out = func(torch.ones(10, 10, 3))
        compile_out = torch._dynamo.optimize("eager")(func)(torch.ones(10, 10, 3))
        self.assertTrue(isinstance(compile_out, torch.Size))
        self.assertEqual(eager_out, compile_out)

    @unittest.skipIf(not TEST_MULTIGPU, "need multiple GPU")
    def test_cuda_set_device(self):
        def fn():
            a = torch.ones(2, device="cuda")
            torch.cuda.set_device(1)
            return a + 1

        with torch.cuda.device(0):
            counter = CompileCounter()
            opt_fn = torch._dynamo.optimize(counter)(fn)
            res = opt_fn()
            self.assertEqual(res.device.type, "cuda")
            self.assertEqual(res.device.index, 0)
            self.assertEqual(counter.frame_count, 2)

    def test_nested_function_resuming_with_correct_globals(self):
        # https://github.com/pytorch/pytorch/issues/99665
        try:
            from .utils import outer_func
        except ImportError:
            from utils import outer_func

        def gn(x, y):
            return x + y

        def fn(x, y):
            return outer_func(gn)(x, y)

        x = torch.rand([3])
        y = torch.rand([3])
        opt_fn = torch.compile(backend="eager")(fn)
        ref = fn(x, y)
        res = opt_fn(x, y)
        self.assertTrue(same(ref, res))

    @dataclasses.dataclass
    class CSETestCase:
        expr: str
        preface: typing.List[str] = dataclasses.field(default_factory=list)
        expected: typing.Optional[str] = None
        expected_py38: typing.Optional[str] = None

    def _is_py38(self) -> bool:
        return sys.version_info[:2] <= (3, 8)

    def _has_ast_unparse(self) -> bool:
        from torch._dynamo.guards import HAS_UNPARSE_FUNCTIONS

        return HAS_UNPARSE_FUNCTIONS

    def test_guards_cse_pass_single(self):
        if not self._has_ast_unparse():
            if IS_FBCODE:
                raise RuntimeError("Needs astunparse or Python-3.9+")
            raise unittest.SkipTest("Needs astunparse or Python-3.9+")
        from torch._dynamo.guards import PyExprCSEPass

        testcase = self.CSETestCase
        testcases = [
            # Nothing gets CSE-d, since the only repeated sub-expression is 'x'.
            # i.e. not a node type we are interested on.
            testcase(expr="x[0].a"),
            testcase(expr="x[1].a"),
            testcase(expr="x[2].a"),
            # 'a.b.c' gets CSE-d, since it's a sub-expression used more than 'PyExprCSEPass.USE_THRESHOLD'.
            testcase(
                expr="a.b.c[0].d.e",
                preface=["_var0 = a.b", "_var1 = _var0.c"],
                expected="_var1[0].d.e",
            ),
            testcase(expr="a.b.c[1].d.e", expected="_var1[1].d.e"),
            testcase(expr="a.b.c[2].d.e", expected="_var1[2].d.e"),
            # 'm.n[0]' gets CSE-d, since it is a sub-expression used more than 'PyExprCSEPass.USE_THRESHOLD'.
            testcase(
                expr="f(m.n[0], '0').x.y.z",
                preface=["_var2 = m.n", "_var3 = _var2[0]"],
                expected="f(_var3, '0').x.y.z",
            ),
            testcase(expr="f(m.n[0], '1').x.y.z", expected="f(_var3, '1').x.y.z"),
            testcase(expr="f(m.n[0], '2').x.y.z", expected="f(_var3, '2').x.y.z"),
            # The whole expressiong gets CSE-d, as well as all of its sub-expressions.
            testcase(
                expr="self.g(a, b).k",
                preface=["_var4 = self.g", "_var5 = _var4(a, b)", "_var6 = _var5.k"],
                expected="_var6",
            ),
            testcase(expr="self.g(a, b).k", expected="_var6"),
            testcase(expr="self.g(a, b).k", expected="_var6"),
        ]
        csepass = PyExprCSEPass()
        csepass.count([t.expr for t in testcases])

        for t in testcases:
            preface, expr = csepass.replace(t.expr)
            self.assertEqual(preface, t.preface)
            expected = t.expected if t.expected is not None else t.expr
            self.assertEqual(expr, expected)

    def test_guards_cse_pass_multiple(self):
        if not self._has_ast_unparse():
            raise unittest.SkipTest("Needs astunparse or Python-3.9+")
        from torch._dynamo.guards import PyExprCSEPass

        testcase = self.CSETestCase
        testcases = [
            testcase(
                expr="x[0].a < x[1].a * (3 - x[2].a)",
                expected="x[0].a < x[1].a * (3 - x[2].a)",
                expected_py38="(x[0].a < (x[1].a * (3 - x[2].a)))",
            ),
            testcase(
                expr="a.b.c[0].d.e + a.b.c[1].d.e * a.b.c[2].d.e > 0",
                preface=["_var0 = a.b", "_var1 = _var0.c"],
                expected="_var1[0].d.e + _var1[1].d.e * _var1[2].d.e > 0",
                expected_py38="((_var1[0].d.e + (_var1[1].d.e * _var1[2].d.e)) > 0)",
            ),
            testcase(
                expr="f(m.n[0], '0').x.y.z * f(m.n[0], '1').x.y.z * f(m.n[0], '2').x.y.z < 512",
                preface=["_var2 = m.n", "_var3 = _var2[0]"],
                expected="f(_var3, '0').x.y.z * f(_var3, '1').x.y.z * f(_var3, '2').x.y.z < 512",
                expected_py38="(((f(_var3, '0').x.y.z * f(_var3, '1').x.y.z) * f(_var3, '2').x.y.z) < 512)",
            ),
            testcase(
                expr="self.g(a, b).k + (1 - self.g(a, b).k) <= m[0].a + self.g(a, b).k",
                preface=["_var4 = self.g", "_var5 = _var4(a, b)", "_var6 = _var5.k"],
                expected="_var6 + (1 - _var6) <= m[0].a + _var6",
                expected_py38="((_var6 + (1 - _var6)) <= (m[0].a + _var6))",
            ),
        ]

        csepass = PyExprCSEPass()
        csepass.count([t.expr for t in testcases])

        for t in testcases:
            preface, expr = csepass.replace(t.expr)
            self.assertEqual(preface, t.preface)
            expected = t.expected_py38 if self._is_py38() else t.expected
            expected = expected if expected is not None else t.expr
            self.assertEqual(expr, expected)

    def test_guard_function_builder_with_cse(self):
        from torch._dynamo.guards import build_guard_function

        exprs = [
            "x[0].a < x[1].a * (3 - x[2].a)",
            "a.b.c[0].d.e + a.b.c[1].d.e * a.b.c[2].d.e > 0",
            "f(m.n[0], '0').x.y.z * f(m.n[0], '1').x.y.z * f(m.n[0], '2').x.y.z < 512",
            "self.g(a, b).k + (1 - self.g(a, b).k) <= m[0].a + self.g(a, b).k",
        ]

        _, pycode = build_guard_function(exprs, "")
        expected = """\
def ___make_guard_fn():
    def guard(L):
        if not (x[0].a < x[1].a * (3 - x[2].a)):
            return False
        _var0 = a.b
        _var1 = _var0.c
        if not (_var1[0].d.e + _var1[1].d.e * _var1[2].d.e > 0):
            return False
        _var2 = m.n
        _var3 = _var2[0]
        if not (f(_var3, '0').x.y.z * f(_var3, '1').x.y.z * f(_var3, '2').x.y.z < 512):
            return False
        _var4 = self.g
        _var5 = _var4(a, b)
        _var6 = _var5.k
        if not (_var6 + (1 - _var6) <= m[0].a + _var6):
            return False
        return True
    return guard
"""
        expected_38 = """\
def ___make_guard_fn():
    def guard(L):
        if not ((x[0].a < (x[1].a * (3 - x[2].a)))):
            return False
        _var0 = a.b
        _var1 = _var0.c
        if not (((_var1[0].d.e + (_var1[1].d.e * _var1[2].d.e)) > 0)):
            return False
        _var2 = m.n
        _var3 = _var2[0]
        if not ((((f(_var3, '0').x.y.z * f(_var3, '1').x.y.z) * f(_var3, '2').x.y.z) < 512)):
            return False
        _var4 = self.g
        _var5 = _var4(a, b)
        _var6 = _var5.k
        if not (((_var6 + (1 - _var6)) <= (m[0].a + _var6))):
            return False
        return True
    return guard
"""
        expected_38_no_astunparse = """\
def ___make_guard_fn():
    def guard(L):
        if not (x[0].a < x[1].a * (3 - x[2].a)):
            return False
        if not (a.b.c[0].d.e + a.b.c[1].d.e * a.b.c[2].d.e > 0):
            return False
        if not (f(m.n[0], '0').x.y.z * f(m.n[0], '1').x.y.z * f(m.n[0], '2').x.y.z < 512):
            return False
        if not (self.g(a, b).k + (1 - self.g(a, b).k) <= m[0].a + self.g(a, b).k):
            return False
        return True
    return guard
"""

        if self._is_py38():
            expected = (
                expected_38 if self._has_ast_unparse() else expected_38_no_astunparse
            )
        self.assertEqual(expected, pycode)

<<<<<<< HEAD
    def test_torch_objects_as_keys(self):
        remap = {torch.float16: torch.float32}

        def fn():
            return torch.randn(3, dtype=remap[torch.float16])

        opt = torch._dynamo.optimize("eager")(fn)
        opt()
=======
    def test_dynamo_compiling_fake_tensor_to_vararg_int(self):
        class MyModule(torch.nn.Module):
            def __init__(self):
                super(MyModule, self).__init__()

            def forward(self, x):
                # use numpy int so it's wrapped as fake tensor in dynamo
                shape = np.int_(16)
                # test shape as fake tensor, which param type is
                # Sequence[Union[_int, SymInt]]
                return x.reshape(shape)

        x = torch.rand([4, 4])
        model = MyModule()
        orig_out = model(x)
        opt_model = torch._dynamo.optimize("eager")(MyModule())
        opt_out = opt_model(x)
        self.assertTrue(same(orig_out, opt_out))

    def test_torch_variable_hasattr(self):
        def fn(x):
            if hasattr(torch.nn, "Module"):
                return x * x
            return x + 1

        compiled_fn = torch.compile(backend="eager", fullgraph=True)(fn)

        x = torch.rand([4, 4])
        fn_out = fn(x)
        compiled_out = compiled_fn(x)
        self.assertTrue(same(fn_out, compiled_out))
>>>>>>> 4348a57d


class TestTracer(JitTestCase):
    def test_jit_save(self):
        def fn():
            class Foo(torch.nn.Module):
                def __init__(self):
                    super().__init__()
                    self.a = 3

                @torch.jit.export
                def __getstate__(self):
                    return (3, self.training)

                @torch.jit.export
                def __setstate__(self, state):
                    self.a = state[0]
                    self.training = state[1]

                def forward(self, x):
                    return x + self.a

            f = Foo()

            return torch.jit.trace(f, (torch.rand(3, 4),))

        fn()
        opt_fn = torch._dynamo.optimize("eager")(fn)
        opt_fn()


if __name__ == "__main__":
    from torch._dynamo.test_case import run_tests

    run_tests()<|MERGE_RESOLUTION|>--- conflicted
+++ resolved
@@ -5607,16 +5607,6 @@
             )
         self.assertEqual(expected, pycode)
 
-<<<<<<< HEAD
-    def test_torch_objects_as_keys(self):
-        remap = {torch.float16: torch.float32}
-
-        def fn():
-            return torch.randn(3, dtype=remap[torch.float16])
-
-        opt = torch._dynamo.optimize("eager")(fn)
-        opt()
-=======
     def test_dynamo_compiling_fake_tensor_to_vararg_int(self):
         class MyModule(torch.nn.Module):
             def __init__(self):
@@ -5648,7 +5638,15 @@
         fn_out = fn(x)
         compiled_out = compiled_fn(x)
         self.assertTrue(same(fn_out, compiled_out))
->>>>>>> 4348a57d
+
+    def test_torch_objects_as_keys(self):
+        remap = {torch.float16: torch.float32}
+
+        def fn():
+            return torch.randn(3, dtype=remap[torch.float16])
+
+        opt = torch._dynamo.optimize("eager")(fn)
+        opt()
 
 
 class TestTracer(JitTestCase):
