--- conflicted
+++ resolved
@@ -12,12 +12,13 @@
 import os
 import pprint
 import copy
+import gc
 import torch
 import torch.nn as nn
 import torch.nn.functional as F
 import itertools
 from collections import defaultdict
-from torch._six import inf
+from torch import inf
 from torch.nn import Parameter
 from torch.testing._internal import opinfo
 from torch.testing._internal.common_utils import \
@@ -62,9 +63,6 @@
     TestCase = object  # noqa: F811
     NNTestCase = object  # noqa: F811
 
-<<<<<<< HEAD
-class MPSReluTest(TestCase):
-=======
 product_version = float('.'.join(platform.mac_ver()[0].split('.')[:2]))
 
 # Determine whether to enable MPS memory leak check (uses same code as CUDA).
@@ -198,7 +196,6 @@
             leak_gpu0()
 
 class MPSReluTest(TestCaseMPS):
->>>>>>> d978395f
     def _npRelu(self, np_features):
         return np.maximum(np_features, np.zeros(np_features.shape)).astype(np_features.dtype)
 
@@ -250,7 +247,7 @@
                 np.array([[-9, 7, -5, 3, -1], [1, -3, 5, -7, 9]]).astype(t),
                 device="mps")
 
-class MatmulTest(TestCase):
+class MatmulTest(TestCaseMPS):
     def _helper(self, shape_tensor_1, shape_tensor_2, expand_tensor_1_shape=None, expand_tensor_2_shape=None):
         if expand_tensor_1_shape:
             tensor1_mps = torch.randn(shape_tensor_1, device="mps").expand(expand_tensor_1_shape)
@@ -289,7 +286,7 @@
         self._helper((10, 3, 4), (4, 5))
 
 
-class MPSLeakyReluTest(TestCase):
+class MPSLeakyReluTest(TestCaseMPS):
     def _npLeakyRelu(self, np_features, negative_slope=0.1):
         return np.maximum(np_features, negative_slope * np_features).astype(np_features.dtype)
 
@@ -326,7 +323,7 @@
                 device="cpu")
 
 
-class TestAvgPool(TestCase):
+class TestAvgPool(TestCaseMPS):
     def _sum_pool2d(self, x, kernel_size):
         windows = torch.nn.functional.unfold(x, kernel_size=kernel_size, stride=kernel_size)
         return torch.sum(windows, dim=1)
@@ -376,7 +373,7 @@
         self.assertTrue(not torch.isnan(y).any())
 
 
-class TestMPS(TestCase):
+class TestMPS(TestCaseMPS):
     def test_exp(self, device="mps", dtype=torch.float):
         for v in (2, -2) + ((1j, 1 + 1j) if dtype.is_complex else ()):
             b = torch.arange(18, device="cpu") / 3 * math.pi
@@ -2617,7 +2614,7 @@
 
         helper((2, 8, 4, 5), torch.int16)
 
-class TestLogical(TestCase):
+class TestLogical(TestCaseMPS):
     def _wrap_tensor(self, x, device="cpu", dtype=None, requires_grad=False):
         return torch.tensor(x, device=device, dtype=dtype, requires_grad=requires_grad)
 
@@ -2729,7 +2726,7 @@
 
         [helper(dtype) for dtype in [torch.float32, torch.float16, torch.int32, torch.int16, torch.uint8, torch.int8, torch.bool]]
 
-class TestSmoothL1Loss(TestCase):
+class TestSmoothL1Loss(TestCaseMPS):
 
     def _smooth_l1_loss_helper(self, reduction="mean", requires_grad=False):
         # CPU
@@ -2768,7 +2765,7 @@
         self._smooth_l1_loss_helper(reduction="sum", requires_grad=True)
 
 
-class TestNLLLoss(TestCase):
+class TestNLLLoss(TestCaseMPS):
     def test_nll_loss_mismatched_batch(self, device='mps'):
         x = torch.randn((10, 3), requires_grad=True, device=device)
         # t should have size (10,)
@@ -4448,6 +4445,19 @@
         helper((2, 6, 3, 5))
         helper((2, 8, 4, 5))
 
+    def test_remainder(self):
+        res_cpu = torch.remainder(
+            torch.tensor([-3, -2, -1, 1, 2, 3], dtype=torch.int32, device="cpu"), torch.tensor(2, device="cpu", dtype=torch.int32))
+        res_mps = torch.remainder(
+            torch.tensor([-3, -2, -1, 1, 2, 3], dtype=torch.int32, device="mps"), torch.tensor(2, device="mps", dtype=torch.int32))
+        self.assertEqual(res_cpu, res_mps)
+
+        res_cpu = torch.remainder(
+            torch.tensor([1, 2, 3, 4, 5], dtype=torch.int32, device="cpu"), -1.5)
+        res_mps = torch.remainder(
+            torch.tensor([1, 2, 3, 4, 5], dtype=torch.int32, device="mps"), -1.5)
+        self.assertEqual(res_cpu, res_mps)
+
     def test_expand(self):
         def helper(n, c):
             values = [[1.0], [4.0], [7.0]]
@@ -5771,22 +5781,22 @@
             self.assertEqual(scatter_result, scatter_result_cpu)
 
         # for reduce in ["sum", "prod", "amax", "amin"]:
-        for reduce in ["add", "multiply"]:
-            helper((2, 3), 0, (5, 3), (5, 3), reduce_str=reduce)
-            helper((2, 8, 4, 5), 0, (10, 8, 4, 5), (10, 8, 4, 5), reduce_str=reduce)
-            helper((8, 8, 4, 5), 0, (10, 8, 4, 5), (10, 8, 4, 5), reduce_str=reduce)
-            helper((8, 8, 4, 5), 0, (4, 7, 3, 2), (4, 7, 3, 2), reduce_str=reduce)
-            helper((8, 8, 4, 5), 0, (4, 6, 3, 2), (4, 7, 3, 2), reduce_str=reduce)
-            helper((8, 8, 4, 5), 0, (4, 6, 3, 2), (8, 8, 4, 5), reduce_str=reduce)
-
-            helper((2, 8, 4, 5), 1, (2, 20, 4, 5), (2, 20, 4, 5), reduce_str=reduce)
-            helper((2, 8, 4, 5), 1, (2, 13, 3, 2), (2, 13, 3, 2), reduce_str=reduce)
-            helper((8, 8, 4, 5), 1, (6, 5, 2, 3), (6, 5, 2, 3), reduce_str=reduce)
-            helper((8, 8, 4, 5), 1, (3, 4, 2, 2), (6, 5, 2, 3), reduce_str=reduce)
-
-            helper((4, 5, 9, 8), 2, (4, 5, 13, 8), (4, 5, 13, 8), reduce_str=reduce)
-            helper((4, 5, 9, 8), 2, (3, 4, 10, 6), (3, 4, 10, 6), reduce_str=reduce)
-            helper((4, 5, 9, 8), 2, (3, 3, 7, 5), (3, 4, 10, 6), reduce_str=reduce)
+        for reduce_type in ["add", "multiply"]:
+            helper((2, 3), 0, (5, 3), (5, 3), reduce_str=reduce_type)
+            helper((2, 8, 4, 5), 0, (10, 8, 4, 5), (10, 8, 4, 5), reduce_str=reduce_type)
+            helper((8, 8, 4, 5), 0, (10, 8, 4, 5), (10, 8, 4, 5), reduce_str=reduce_type)
+            helper((8, 8, 4, 5), 0, (4, 7, 3, 2), (4, 7, 3, 2), reduce_str=reduce_type)
+            helper((8, 8, 4, 5), 0, (4, 6, 3, 2), (4, 7, 3, 2), reduce_str=reduce_type)
+            helper((8, 8, 4, 5), 0, (4, 6, 3, 2), (8, 8, 4, 5), reduce_str=reduce_type)
+
+            helper((2, 8, 4, 5), 1, (2, 20, 4, 5), (2, 20, 4, 5), reduce_str=reduce_type)
+            helper((2, 8, 4, 5), 1, (2, 13, 3, 2), (2, 13, 3, 2), reduce_str=reduce_type)
+            helper((8, 8, 4, 5), 1, (6, 5, 2, 3), (6, 5, 2, 3), reduce_str=reduce_type)
+            helper((8, 8, 4, 5), 1, (3, 4, 2, 2), (6, 5, 2, 3), reduce_str=reduce_type)
+
+            helper((4, 5, 9, 8), 2, (4, 5, 13, 8), (4, 5, 13, 8), reduce_str=reduce_type)
+            helper((4, 5, 9, 8), 2, (3, 4, 10, 6), (3, 4, 10, 6), reduce_str=reduce_type)
+            helper((4, 5, 9, 8), 2, (3, 3, 7, 5), (3, 4, 10, 6), reduce_str=reduce_type)
 
     def test_is_nonzero(self):
         self.assertFalse(torch.is_nonzero(torch.tensor([0.]).to('mps')))
@@ -5933,6 +5943,13 @@
         y_mps = torch.arange(0, 0, 1, out=out_mps)
         y_cpu = torch.arange(0, 0, 1, out=out_cpu)
         self.assertEqual(y_mps, y_cpu)
+
+    # Test rgange
+    def test_range(self):
+        self.assertEqual(np.arange(11, dtype=np.float32), torch.range(0, 10, device='mps'))
+        self.assertEqual(np.arange(7, 0, -1, dtype=np.float32), torch.range(7, 1, -1, device='mps'))
+        self.assertEqual(np.array([1.0000, 1.3000, 1.6000, 1.9000], dtype=np.float32), torch.range(1, 2, .3, device='mps'))
+        self.assertEqual(np.arange(6.3, dtype=np.float32), torch.arange(0, 6.3, device='mps'))
 
     # Test softmax
     def test_softmax(self):
@@ -6170,6 +6187,27 @@
         torch.mps.synchronize()
         x.backward(torch.randn_like(x))
         torch.mps.synchronize()
+
+    def test_mps_allocator_module(self):
+        # first garbage collect and empty the cached blocks
+        gc.collect()
+        torch.mps.empty_cache()
+        # measure memory allocations from MPSAllocator
+        current_alloc_before = torch.mps.current_allocated_memory()
+        # after garbage collection and emptying the cache the
+        # current_allocated_memory must be zero
+        self.assertTrue(current_alloc_before == 0)
+        # measure total memory allocations from Metal driver
+        driver_alloc_before = torch.mps.driver_allocated_memory()
+        # allocate a new 8 MB tensor to force allocation of a new Metal Heap
+        x = torch.ones(1024 * 1024 * 8, device="mps")
+        # get memory allocations after allocating tensor x
+        current_alloc_after = torch.mps.current_allocated_memory()
+        driver_alloc_after = torch.mps.driver_allocated_memory()
+        # current and driver memory allocations must have
+        # grown at this point
+        self.assertTrue(current_alloc_after > current_alloc_before)
+        self.assertTrue(driver_alloc_after > driver_alloc_before)
 
     # Test random_.to and random_.from
     def test_random(self):
@@ -6665,7 +6703,7 @@
         # self.assertEqual(expect, actual)
 
 
-class TestConstantPadNd(TestCase):
+class TestConstantPadNd(TestCaseMPS):
     def test_preserves_memory_format(self):
         nchw_tensor = torch.rand((1, 2, 5, 3))
         nchw_padded = torch.constant_pad_nd(nchw_tensor, [1, 2], 0.5)
@@ -6676,7 +6714,7 @@
         self.assertTrue(nhwc_padded.is_contiguous(memory_format=torch.channels_last))
 
 
-class TestLinalgMPS(TestCase):
+class TestLinalgMPS(TestCaseMPS):
     def _test_addmm_addmv(self, f, t, m, v, *, alpha=None, beta=None, transpose_out=False):
         dtype = t.dtype
         numpy_dtype = dtype
@@ -6742,7 +6780,7 @@
         m2 = torch.randn(25, device=device).to(dtype)
         self._test_addr(torch.addr, M, m1, m2, beta=0)
 
-class TestGatherScatter(TestCase):
+class TestGatherScatter(TestCaseMPS):
     def test_slicing_with_step(self):
         # Slicing with step
         # https://github.com/pytorch/pytorch/issues/78886
@@ -6807,7 +6845,7 @@
 # They are subset of those tests as currently only this subset is working.
 # This whole `class` will be removed when we add generic device testing. There
 # are no additional tests added apart from what is part of test_view_ops.py
-class TestViewOpsMPS(TestCase):
+class TestViewOpsMPS(TestCaseMPS):
     exact_dtype = True
 
     def test_permute_slicing(self):
@@ -7618,7 +7656,7 @@
             x = torch.tensor([[1, 2], [3, 4], [5, 6]], dtype=dt, device=device)
             self.assertEqual(x.view(6).shape, [6])
 
-class TestConvolutionMPS(TestCase):
+class TestConvolutionMPS(TestCaseMPS):
     def test_conv1d_all_strides_paddings(self):
         # https://github.com/pytorch/pytorch/issues/82921
         def helper(stride, padding):
@@ -7977,7 +8015,7 @@
                                      msg="groundtruth comparison failed for mode={}, "
                                      "padding_mode={}".format(mode, padding_mode))
 
-class TestAdvancedIndexing(TestCase):
+class TestAdvancedIndexing(TestCaseMPS):
     supported_dtypes = [torch.float32, torch.float16, torch.int64, torch.int32, torch.int16, torch.uint8]
     supported_np_dtypes = [np.float32, np.float16, np.int64, np.int32, np.int16, np.uint8]
 
@@ -8783,7 +8821,7 @@
         out = x[idx]  # index
         self.assertEqual(out, torch.zeros(2, device=device), atol=0, rtol=0)
 
-class TestRNNMPS(TestCase):
+class TestRNNMPS(TestCaseMPS):
     def test_lstm_1(self, device="mps", dtype=torch.float32):
 
         rnn = nn.LSTM(1, 4, 2, device="cpu")
@@ -9050,7 +9088,7 @@
     del MPS_DTYPES[MPS_DTYPES.index(t)]
 
 
-class TestConsistency(TestCase):
+class TestConsistency(TestCaseMPS):
     # TODO: This is only used while some ops are being added.
     # This list should contain all ops and dtypes eventually
     # This can be generated automatically in the `new_mps_allowlist.txt` file
@@ -9258,7 +9296,7 @@
         'rad2deg': ['b8', 'f16', 'f32', 'i16', 'i32', 'i64', 'u8'],
         'real': ['b8', 'f16', 'f32', 'i16', 'i32', 'i64', 'u8'],
         'reciprocal': ['b8', 'f16', 'f32', 'i16', 'i32', 'u8'],
-        'remainder' : ['f32', 'f16'],
+        'remainder' : ['b8', 'f16', 'f32', 'i16', 'i32', 'i64', 'u8'],
         'repeat': ['b8', 'f16', 'f32', 'i16', 'i32', 'i64', 'u8'],
         'repeat_interleave': ['b8', 'f16', 'f32', 'i16', 'i32', 'i64', 'u8'],
         'resize_': ['b8', 'i16', 'i32', 'i64', 'u8'],
@@ -9282,7 +9320,7 @@
         'special.ndtr': ['b8', 'f32', 'i16', 'i32', 'i64', 'u8'],
         'split': ['b8', 'f16', 'f32', 'i16', 'i32', 'i64', 'u8'],
         'sqrt': ['b8', 'f32', 'i16', 'i32', 'u8'],
-        'square': ['f16', 'f32'],
+        'square': ['b8', 'f16', 'f32', 'i16', 'i32', 'i64', 'u8'],
         'squeeze': ['b8', 'f16', 'f32', 'i16', 'i32', 'i64', 'u8'],
         'stack': ['b8', 'f16', 'f32', 'i16', 'i32', 'i64', 'u8'],
         'sub': ['f16', 'f32', 'i16', 'i32', 'i64', 'u8'],
@@ -9573,7 +9611,6 @@
         'pow': [torch.int64],
         'select_scatter': [torch.uint8],
         'sigmoid': [torch.int64],
-        'square': [torch.bool, torch.int16, torch.int32, torch.int64, torch.uint8],  # moved from section below
 
 
         # failures due to lack of op implementation on MPS backend
