--- conflicted
+++ resolved
@@ -2508,13 +2508,7 @@
     xfail('kthvalue', ''),  # Cannot call sizes() on tensor with symbolic sizes/strides
     xfail('linalg.det', ''),  # aten._linalg_det.default - couldn't find symbolic meta function/decomposition
     xfail('linalg.det', 'singular'),  # aten._linalg_det.default - couldn't find symbolic meta function/deco...
-    xfail('linalg.eigh', ''),  # aten._linalg_eigh.default - couldn't find symbolic meta function/decomposition
     xfail('linalg.eigvals', ''),  # aten.linalg_eig.default - couldn't find symbolic meta function/decomposition
-<<<<<<< HEAD
-    xfail('linalg.eigvalsh', ''),  # aten._linalg_eigh.default - couldn't find symbolic meta function/decompo...
-    xfail('linalg.householder_product', ''),  # aten.linalg_householder_product.default - couldn't find symbo...
-=======
->>>>>>> a4830bd8
     xfail('linalg.lstsq', ''),  # aten.linalg_lstsq.default - couldn't find symbolic meta function/decomposition
     xfail('linalg.lstsq', 'grad_oriented'),  # aten.linalg_lstsq.default - couldn't find symbolic meta funct...
     xfail('linalg.lu', ''),  # aten.linalg_lu.default - couldn't find symbolic meta function/decomposition
